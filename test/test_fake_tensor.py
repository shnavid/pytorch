--- conflicted
+++ resolved
@@ -18,10 +18,10 @@
 from torch.testing._internal.custom_op_db import custom_op_db
 from torch.testing._internal.common_device_type import ops
 from torch.testing._internal.common_device_type import instantiate_device_type_tests, OpDTypes
+from torch.testing._internal.common_cuda import SM80OrLater, PLATFORM_SUPPORTS_FUSED_SDPA
 from torch.fx.passes.fake_tensor_prop import FakeTensorProp
 from torch._dynamo.testing import rand_strided
 from torch.testing import FileCheck
-from torch import nn
 import unittest
 import torch._prims as prims
 import contextlib
@@ -179,6 +179,14 @@
             with FakeTensorMode():
                 x = torch.rand([16, 1], device=device)
                 x[..., 0] = 0
+
+    @unittest.skipIf(not RUN_CUDA, "requires cuda")
+    def test_device_inplace_copy(self):
+        with FakeTensorMode():
+            x = torch.rand([8, 8], device="cpu")
+            y = torch.rand([8, 8], device="cuda")
+            assert x.copy_(y).device.type == "cpu"
+            assert y.copy_(x).device.type == "cuda"
 
     def test_fake_dispatch_keys(self):
         with FakeTensorMode():
@@ -496,22 +504,6 @@
                 self.assertEqual(h_n.shape, (D * num_layers, N, H_out))
                 self.assertEqual(c_n.shape, (D * num_layers, N, hidden_size))
 
-    @skipIfRocm
-    @unittest.skipIf(not RUN_CUDA, "requires cuda")
-    def test_fallback_memory_prop(self):
-        m = nn.Conv2d(16, 33, 3, stride=2, device="cuda", dtype=torch.half)
-        m = m.to(memory_format=torch.channels_last)
-        mode = FakeTensorMode()
-        # TODO: module.to() doesn't work because it assigns .data, which is ignored
-        with torch._subclasses.fake_tensor.FakeCopyMode(mode):
-            mod_copied = copy.deepcopy(m)
-
-        with mode:
-            input = torch.rand(20, 16, 50, 100, dtype=torch.half, device="cuda").to(memory_format=torch.channels_last)
-            out = mod_copied(input)
-            self.assertTrue(out.is_contiguous(memory_format=torch.channels_last))
-            self.checkType(out, "cuda", [20, 33, 24, 49])
-
     def test_data_dependent_operator(self):
         with FakeTensorMode(allow_fallback_kernels=False):
             x = torch.rand([10, 10])
@@ -584,8 +576,6 @@
         with patch.object(torch._functorch.config, "fake_tensor_allow_meta", False):
             self.assertRaises(Exception, run_meta)
 
-<<<<<<< HEAD
-=======
     def test_embedding_bag_meta(self):
         def f():
             # This behavior was originally unintentional but we see people
@@ -604,7 +594,6 @@
             self.assertEqual(r.device, f.device)
 
     @unittest.skipIf(TEST_WITH_TORCHDYNAMO, "isinstance check for FakeTensor won't work with compile")
->>>>>>> 3577ae3e
     def test_mixed_real_and_fake_inputs(self):
         class _TestPattern(torch.nn.Module):
             def __init__(self):
@@ -883,7 +872,7 @@
         self.assertEqual(out.device.type, "cpu")
 
     def test_multiple_modes(self):
-        t = torch.rand(([4]))
+        t = torch.rand([4])
         t2 = torch.rand([4])
         with FakeTensorMode() as m:
             with FakeTensorMode() as m2:
@@ -1021,6 +1010,32 @@
 
             self.assertEqual(ref.size(), meta_out.size())
 
+    @skipIfRocm
+    @unittest.skipIf(not PLATFORM_SUPPORTS_FUSED_SDPA or not SM80OrLater, "Does not support SDPA or pre-SM80 hardware")
+    def test_flash_attention(self):
+        class Repro(torch.nn.Module):
+            def __init__(self):
+                super().__init__()
+
+            def forward(self, arg1, arg2, arg3):
+                torch.ops.aten._scaled_dot_product_flash_attention(arg1, arg2, arg3)
+
+        args_new = [
+            ((1, 48, 64, 64), (0, 4096, 64, 1), torch.float16, "cuda"),
+            ((1, 48, 64, 64), (0, 4096, 64, 1), torch.float16, "cuda"),
+            ((1, 48, 64, 64), (0, 4096, 64, 1), torch.float16, "cuda"),
+        ]
+
+        args = [rand_strided(bsz, num_heads, seq_len, head_dim) for
+                (bsz, num_heads, seq_len, head_dim) in args_new]
+        try:
+            with torch._subclasses.CrossRefFakeMode():
+                Repro()(*args)
+        except RuntimeError as e:
+            # We expect the cross ref to succed for the first output to fail
+            # for the rng state, see Note [Seed and Offset]
+            self.assertTrue("output[0]" not in str(e))
+            self.assertTrue("found mismatched tensor metadata for output[6]: Devices cpu and cuda:0 are not equal!" in str(e))
 
     @skipIfRocm
     @unittest.skipIf(not RUN_CUDA, "requires cuda")
