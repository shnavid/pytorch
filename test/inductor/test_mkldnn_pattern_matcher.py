# Owner(s): ["module: inductor"]
import contextlib
import itertools

import torch
import torch.ao.quantization.quantizer.x86_inductor_quantizer as xiq

from torch._dynamo import config as dynamo_config
from torch._dynamo.test_case import run_tests, TestCase
from torch._dynamo.utils import counters
from torch._export import capture_pre_autograd_graph
from torch._inductor import config
from torch._inductor.utils import run_and_get_code
from torch.ao.quantization.quantize_pt2e import convert_pt2e, prepare_pt2e
from torch.ao.quantization.quantizer.x86_inductor_quantizer import X86InductorQuantizer
from torch.nn import functional as F
from torch.testing._internal.common_quantization import (
    skipIfNoDynamoSupport,
    skipIfNoONEDNN,
)
from torch.testing._internal.common_utils import IS_LINUX, skipIfRocm
from torch.testing._internal.inductor_utils import _check_has_dynamic_shape, HAS_CPU


# The dict value is match_nodes(computation_op+unary_op)

unary_list = {
    torch.nn.ReLU(): 2,
    torch.nn.Sigmoid(): 2,
    torch.nn.Tanh(): 2,
    torch.nn.Hardswish(): 6,
    torch.nn.LeakyReLU(0.1, inplace=False): 4,
    torch.nn.Hardtanh(min_val=-0.5, max_val=4, inplace=False): 3,
    torch.nn.Hardtanh(min_val=-0.5, max_val=float("inf"), inplace=False): 3,
    torch.nn.GELU(approximate="none"): 6,
    torch.nn.GELU(approximate="tanh"): 10,
    torch.nn.ReLU6(): 3,
    torch.nn.SiLU(): 3,
    torch.nn.Hardsigmoid(): 5,
}

non_decomposed_unary_list = [
    torch.nn.ReLU,
    torch.nn.Sigmoid,
    torch.nn.Tanh,
]

# The dict value is (match_count, match_nodes, inplace)
binary_list = {
    lambda x, y: torch.add(x, y): (1, 2, False),  # call_function
    lambda x, y: torch.add(y, x): (1, 2, False),  # call_function
    lambda x, y: x.add(y): (1, 2, False),  # call_method
    lambda x, y: x.add_(y): (1, 2, True),  # call_method
    lambda x, y: torch.sub(x, y): (1, 2, False),  # call_function
    lambda x, y: x.sub(y): (1, 2, False),  # call_method
    lambda x, y: x.sub_(y): (1, 2, True),  # call_method
}

quantization_add_fn_list = [
    lambda x, y: torch.add(x, y),
    lambda x, y: x.add(y),
    lambda x, y: x.add_(y),
]


@config.patch({"freezing": True})
class TestPatternMatcherBase(TestCase):
    def _check_unary_is_decomposed(self, unary_fn):
        return not any(
            isinstance(unary_fn, fn)
            for fn in [torch.nn.ReLU, torch.nn.Sigmoid, torch.nn.Tanh]
        )

    def _clone_inputs(self, inputs):
        def clone(x):
            if not isinstance(x, torch.Tensor):
                return x
            return x.clone()

        return tuple(clone(x) for x in inputs)

    def _generate_reference_quantized_model(self, mod, inputs):
        export_model = capture_pre_autograd_graph(
            mod,
            inputs,
        )
        quantizer = X86InductorQuantizer()
        quantizer.set_global(xiq.get_default_x86_inductor_quantization_config())
        prepare_model = prepare_pt2e(export_model, quantizer)
        prepare_model(*inputs)
        convert_model = convert_pt2e(prepare_model).eval()
        return convert_model

    def _test_common(
        self,
        mod,
        inputs,
        matcher_count,
        matcher_nodes,
        atol=1e-5,
        rtol=1.3e-6,
        check_autocast=False,
        check_quantization=False,
    ):
        counters.clear()
        torch._dynamo.reset()
        maybe_autocast = contextlib.nullcontext()
        if check_autocast and torch.ops.mkldnn._is_mkldnn_bf16_supported():
            maybe_autocast = torch.cpu.amp.autocast()
            atol, rtol = 1e-2, 1e-2
        if check_quantization:
            with torch.no_grad():
<<<<<<< HEAD
                convert_model = self._generate_reference_quantized_model(mod, inputs)
=======
                export_model = capture_pre_autograd_graph(
                    mod,
                    inputs,
                )
                quantizer = X86InductorQuantizer()
                quantizer.set_global(xiq.get_default_x86_inductor_quantization_config())
                prepare_model = prepare_pt2e(export_model, quantizer)
                prepare_model(*inputs)
                convert_model = convert_pt2e(prepare_model)
                torch.ao.quantization.move_exported_model_to_eval(convert_model)
>>>>>>> 64dd67b6
                _ = torch.compile(convert_model)(*inputs)
                self.assertEqual(
                    counters["inductor"]["pattern_matcher_count"], matcher_count
                )
                self.assertEqual(
                    counters["inductor"]["pattern_matcher_nodes"],
                    matcher_nodes,
                )
        else:
            with torch.no_grad(), maybe_autocast:
                clone_inputs = self._clone_inputs(inputs)
                expected = mod(*inputs)
                actual = torch.compile(mod)(*clone_inputs)
                torch.testing.assert_close(actual, expected, atol=atol, rtol=rtol)
                self.assertEqual(
                    counters["inductor"]["pattern_matcher_count"], matcher_count
                )
                self.assertEqual(
                    counters["inductor"]["pattern_matcher_nodes"],
                    matcher_nodes,
                )

    def _test_code_common(
        self,
        mod,
        inputs,
        include_ops,
        exclude_ops,
        atol=1e-5,
        rtol=1.3e-6,
        check_quantization=False,
        check_dynamic=None,
    ):
        with torch.no_grad():
            clone_inputs = self._clone_inputs(inputs)
            if check_quantization:
                mod = self._generate_reference_quantized_model(mod, inputs)
            expected = mod(*inputs)
            actual, (source_code,) = run_and_get_code(
                torch.compile(mod, fullgraph=True, dynamic=check_dynamic),
                *clone_inputs,
            )
            for op in include_ops:
                self.assertIn(op, source_code)
            for op in exclude_ops:
                self.assertNotIn(op, source_code)
            if check_dynamic is not None:
                _check_has_dynamic_shape(self, source_code)
            if not check_quantization:
                # Skip due to reduce range setting for Quantization on preCI system.
                torch.testing.assert_close(actual, expected, atol=atol, rtol=rtol)


class TestPatternMatcher(TestPatternMatcherBase):
    def test_conv2d_unary_cpu(self):
        class M(torch.nn.Module):
            def __init__(
                self,
                unary_fn,
                **kwargs,
            ):
                super().__init__()
                self.conv = torch.nn.Conv2d(3, 16, kernel_size=3, stride=1)
                self.unary_fn = unary_fn

            def forward(self, x):
                x = self.conv(x)
                return self.unary_fn(x)

        options = itertools.product(
            unary_list.keys(),
            [torch.contiguous_format, torch.channels_last],
            [True, False] if torch.ops.mkldnn._is_mkldnn_bf16_supported() else [False],
        )

        for (
            unary_fn,
            memory_format,
            check_autocast,
        ) in options:
            x_shape = (1, 3, 56, 56)
            mod = M(unary_fn).to(memory_format=memory_format).eval()

            v = (
                torch.randn(x_shape, dtype=torch.float32)
                .add(1)
                .to(memory_format=memory_format)
            )
            # Add 1 for weight packing pass.
            match_nodes = unary_list[unary_fn] + 1
            if check_autocast and self._check_unary_is_decomposed(unary_fn):
                # Has extra dtype conversion nodes for autocast.
                match_nodes += 2
            self._test_common(mod, (v,), 2, match_nodes, check_autocast=check_autocast)

    def test_linear_unary(self):
        class M(torch.nn.Module):
            def __init__(
                self,
                unary_fn,
                in_features,
                out_features,
                bias,
                **kwargs,
            ):
                super().__init__()
                self.linear = torch.nn.Linear(
                    in_features,
                    out_features,
                    bias,
                    **kwargs,
                )
                self.unary_fn = unary_fn

            def forward(self, x):
                x = self.linear(x)
                return self.unary_fn(x)

        options = itertools.product(unary_list, [True, False])
        dtype = torch.bfloat16
        if torch.ops.mkldnn._is_mkldnn_bf16_supported():
            for unary_fn, bias in options:
                mod = M(unary_fn, 10, 30, bias=bias).eval()
                # only fuse for linear when the dtype is bf16
                mod = mod.to(dtype)
                v = torch.randn(2, 10).to(dtype)
                # packing pass + unary fusion.
                matcher_count = 2
                # Add 1 for weight packing pass.
                matcher_nodes = unary_list[unary_fn] + 1
                if self._check_unary_is_decomposed(unary_fn):
                    # Has extra dtype conversion nodes for autocast.
                    matcher_nodes += 2
                self._test_common(
                    mod, (v,), matcher_count, matcher_nodes, check_autocast=True
                )

    def test_linear_fp32(self):
        class M(torch.nn.Module):
            def __init__(self, bias):
                super().__init__()
                self.linear = torch.nn.Linear(10, 30, bias)

            def forward(self, x):
                return self.linear(x)

        for bias in [True, False]:
            mod = M(bias=bias).eval()
            v = torch.randn(2, 10)
            # packing pass.
            matcher_count = 1
            matcher_nodes = 1
            self._test_common(mod, (v,), matcher_count, matcher_nodes)

    def test_conv_transpose2d_unary(self):
        class M(torch.nn.Module):
            def __init__(
                self,
                unary_fn,
                **kwargs,
            ):
                super().__init__()
                self.conv_transpose2d = torch.nn.ConvTranspose2d(
                    3, 16, 3, stride=2, padding=1
                )
                self.unary_fn = unary_fn

            def forward(self, x):
                x = self.conv_transpose2d(x)
                return self.unary_fn(x)

        options = itertools.product(
            unary_list,
            [torch.contiguous_format, torch.channels_last],
            [True, False] if torch.ops.mkldnn._is_mkldnn_bf16_supported() else [False],
        )

        for unary_fn, memory_format, check_autocast in options:
            x_shape = (1, 3, 28, 28)
            mod = M(unary_fn).eval()

            v = torch.randn(x_shape, dtype=torch.float32).to(
                memory_format=memory_format
            )
            # Add 1 for weight packing pass.
            match_nodes = unary_list[unary_fn] + 1
            if check_autocast and self._check_unary_is_decomposed(unary_fn):
                # Has extra dtype conversion nodes for autocast.
                match_nodes += 2
            self._test_common(mod, (v,), 2, match_nodes, check_autocast=check_autocast)

    def test_conv2d_binary(self):
        class M(torch.nn.Module):
            def __init__(
                self,
                binary_fn,
                has_relu,
                **kwargs,
            ):
                super().__init__()
                self.conv1 = torch.nn.Conv2d(3, 16, kernel_size=3, stride=1)
                self.conv2 = torch.nn.Conv2d(3, 16, kernel_size=3, stride=1)
                self.binary_fn = binary_fn
                self.has_relu = has_relu

            def forward(self, x):
                x1 = self.conv1(x)
                x2 = self.conv2(x)
                if has_relu:
                    return self.binary_fn(x1, x2).relu()
                else:
                    return self.binary_fn(x1, x2)

        test_memory_format = [torch.contiguous_format, torch.channels_last]
        options = itertools.product(
            binary_list,
            [True, False],
            test_memory_format,
        )

        for (
            binary_fn,
            has_relu,
            memory_format,
        ) in options:
            x_shape = (1, 3, 56, 56)
            mod = M(binary_fn, has_relu).eval()
            v = (
                torch.randn(x_shape, dtype=torch.float32, requires_grad=True)
                .add(1)
                .to(memory_format=memory_format)
            )
            match_count = binary_list[binary_fn][0] + 2
            match_nodes = binary_list[binary_fn][1]
            if has_relu:
                match_nodes += 1
            self._test_common(mod, (v,), match_count, match_nodes + 2)

    def test_linear_binary(self):
        class M(torch.nn.Module):
            def __init__(self, binary_fn, in_channels, out_channels, bias, **kwargs):
                super().__init__()
                self.linear = torch.nn.Linear(
                    in_channels, out_channels, bias=bias, **kwargs
                )
                self.binary_fn = binary_fn

            def forward(self, x, y):
                x = self.linear(x)
                x = self.binary_fn(x, y.clone())
                return x

        options = itertools.product(binary_list, [[2, 3, 10], [2, 10]], [True, False])
        dtype = torch.bfloat16
        out_feature = 30
        if torch.ops.mkldnn._is_mkldnn_bf16_supported():
            for binary_fn, input_shape, bias in options:
                torch._dynamo.reset()
                # addmm(mm) + (linear+add)
                match_count = 2
                match_nodes = 3
                if len(input_shape) == 3:
                    is_inplace = binary_list[binary_fn][2]
                    # view + linear + view(joint_graph+freeze pass)
                    match_count = match_count + 5 if is_inplace else match_count + 3
                    match_nodes = match_nodes + 7 if is_inplace else match_nodes + 5
                mod = M(binary_fn, input_shape[-1], out_feature, bias).to(dtype).eval()
                v = torch.randn(input_shape).to(dtype)
                other = torch.randn(input_shape[:-1] + [out_feature]).to(dtype)
                mod_c = torch.compile(mod)
                out, code = run_and_get_code(mod_c, v, other)
                self.assertEqual(out, mod(v, other), rtol=1e-2, atol=1e-2)
                # TODO - assert fusions work code

    def test_multi_linear_share_same_input(self):
        # llama pattern.
        class M(torch.nn.Module):
            def __init__(
                self,
            ):
                super().__init__()
                self.w1 = torch.nn.Linear(16, 16, bias=False)
                self.w2 = torch.nn.Linear(16, 16, bias=False)

            def forward(self, x):
                return F.silu(self.w1(x)) * F.relu(self.w2(x))

        mod = M().to(torch.bfloat16).eval()
        if torch.ops.mkldnn._is_mkldnn_bf16_supported():
            v = torch.randn(2, 4, 16).to(torch.bfloat16)
            # 1. view(match_count=4, match_nodes=4).
            # 2. mm to packed linear(match_count=2, match_nodes=2).
            # 3. view+linear+view to linear(match_count=2, match_nodes=6).
            # 4. linear+silu fusion(match_count=1, match_nodes=5)
            # 5. linear+relu fusion(match_count=1, match_nodes=2)

            match_count = 10
            match_nodes = 19
            self._test_common(mod, (v,), match_count, match_nodes, rtol=1e-2, atol=1e-2)

    @skipIfNoDynamoSupport
    @skipIfNoONEDNN
    @skipIfRocm
    def test_qconv2d(self):
        r"""
        This testcase will quantize a single Conv2d module.
        """

        class M(torch.nn.Module):
            def __init__(
                self,
                **kwargs,
            ):
                super().__init__()
                self.conv = torch.nn.Conv2d(3, 128, kernel_size=3, stride=1)

            def forward(self, x):
                return self.conv(x)

        mod = M().eval()
        v = torch.randn((1, 3, 8, 8), dtype=torch.float32, requires_grad=False).add(1)

        # Totally pattern_matcher_count 4,
        # pattern_matcher_nodes 17
        # 1. pair of to_int8 and to_fp32 at conv input matched in pointless_convert pass
        #    at torch/_inductor/fx_passes/joint_graph.py: [convert_element_type, convert_element_type_1]
        # 2. dequant-conv pattern matched in quantization weight prepack
        #    [convert_element_type_1, sub, mul_1, dequantize_per_channel, clone, convolution]
        # 3. pair of to_int8 and to_fp32 at conv output matched in pointless_convert pass
        #    at torch/_inductor/fx_passes/joint_graph.py: [convert_element_type_2, convert_element_type_3]
        # 4. Quantization fusion in post-grad fusion pass
        #    [qconv2d_pointwise_default, div_1, round_2, add_1,
        #     clamp_min_1, clamp_max_1, convert_element_type_2]
        self._test_common(
            mod,
            (v,),
            4,
            17,
            check_quantization=True,
        )

    @skipIfNoDynamoSupport
    @skipIfNoONEDNN
    @skipIfRocm
    def test_qconv2d_relu(self):
        r"""
        This testcase will quantize Conv2d->ReLU pattern.
        """

        class M(torch.nn.Module):
            def __init__(
                self,
                **kwargs,
            ):
                super().__init__()
                self.conv = torch.nn.Conv2d(3, 128, kernel_size=3, stride=1)
                self.unary_fn = torch.nn.ReLU()

            def forward(self, x):
                return self.unary_fn(self.conv(x))

        mod = M().eval()
        v = torch.randn((1, 3, 8, 8), dtype=torch.float32, requires_grad=False).add(1)

        # Totally pattern_matcher_count 4,
        # pattern_matcher_nodes 18
        # 1. pair of to_int8 and to_fp32 at conv input matched in pointless_convert pass
        #    at torch/_inductor/fx_passes/joint_graph.py: [convert_element_type, convert_element_type_1]
        # 2. dequant-conv pattern matched in quantization weight prepack
        #    [convert_element_type_1, sub, mul_1, dequantize_per_channel, clone, convolution]
        # 3. pair of to_int8 and to_fp32 at conv output matched in pointless_convert pass
        #    at torch/_inductor/fx_passes/joint_graph.py: [convert_element_type_2, convert_element_type_3]
        # 4. Quantization fusion in post-grad fusion pass
        #    [qconv2d_pointwise_default, relu, div_1, round_2, add_1,
        #     clamp_min_1, clamp_max_1, convert_element_type_2]
        self._test_common(
            mod,
            (v,),
            4,
            18,
            check_quantization=True,
        )

    @skipIfNoDynamoSupport
    @skipIfNoONEDNN
    @skipIfRocm
    def test_qconv2d_add(self):
        r"""
        This testcase will quantize a Conv2d->Add pattern as:
                 X
               /   \
        Conv1(X)   Conv2(X)
               \   /
                Add
                 |
                 Y
        """

        class M(torch.nn.Module):
            def __init__(
                self,
                add_fn,
                **kwargs,
            ):
                super().__init__()
                self.conv1 = torch.nn.Conv2d(3, 6, kernel_size=3, stride=1)
                self.conv2 = torch.nn.Conv2d(3, 6, kernel_size=3, stride=1)
                self.add_fn = add_fn

            def forward(self, x):
                x1 = self.conv1(x)
                x2 = self.conv2(x)
                return self.add_fn(x1, x2)

        for add_fn in quantization_add_fn_list:
            mod = M(add_fn).eval()
            v = torch.randn((1, 3, 8, 8), dtype=torch.float32, requires_grad=False).add(
                1
            )
            # Totally 8 pattern_matcher_count, 39 pattern_matcher_nodes
            # 1. Pair of to_int8 and to_fp32 at conv input * 1, extra input of add * 1, and graph output * 1
            #    matched in pointless_convert pass at
            #    torch/_inductor/fx_passes/joint_graph.py: [convert_element_type, convert_element_type_1]
            #    NB: since quant workflow now duplicates DQ node, for each user, we wont necessarily see
            #        pointless_convert. A pointless convert appears in [q -> dq] decomposed, in inductor
            #        decomp, as [mul(fp32) -> add(fp32) -> to_int8 -> to_float -> sub -> mul]
            #        However when dq has multiple users we will have
            #        [mul(fp32) -> add(fp32) -> to_int8 -> to_float -> sub -> mul]
            #                                          \-> to_float -> sub -> mul]
            #        So for now we will discount one pattern here
            # 2. Dequant pattern matcher for dequant promotion * 1
            #    [convert_element_type_3, sub_1, mul_3]
            # 3. Dequant-conv pattern matched in quantization weight prepack * 2
            #    [convert_element_type_1, sub, mul_1, dequantize_per_channel, clone, convolution]
            # 4. Quantization fusion in post-grad fusion pass * 1
            #    [qconv2d_pointwise_default, div_1, round_2, add_1, clamp_min_1, clamp_max_1, convert_element_type_2]
            # 5. Qconv2d_add * 1
            #    [qconv2d_pointwise_default_1, convert_element_type_5, sub_2, mul_5, add_3,
            #     mul_6, round_4, add_4, clamp_min_3, clamp_max_3, convert_element_type_6]
            self._test_common(
                mod,
                (v,),
                7,
                37,
                check_quantization=True,
            )

    @skipIfNoDynamoSupport
    @skipIfNoONEDNN
    @skipIfRocm
    def test_qconv2d_add_relu(self):
        r"""
        This testcase will quantize a Conv2d->Add->ReLU pattern as:
                 X
               /   \
        Conv1(X)   Conv2(X)
               \   /
                Add
                 |
                ReLU
                 |
                 Y
        """

        class M(torch.nn.Module):
            def __init__(
                self,
                add_fn,
                **kwargs,
            ):
                super().__init__()
                self.conv1 = torch.nn.Conv2d(3, 6, kernel_size=3, stride=1)
                self.conv2 = torch.nn.Conv2d(3, 6, kernel_size=3, stride=1)
                self.add_fn = add_fn
                self.relu = torch.nn.ReLU()

            def forward(self, x):
                x1 = self.conv1(x)
                x2 = self.conv2(x)
                return self.relu(self.add_fn(x1, x2))

        for add_fn in quantization_add_fn_list:
            mod = M(add_fn).eval()
            v = torch.randn((1, 3, 8, 8), dtype=torch.float32, requires_grad=False).add(
                1
            )
            # Totally 8 pattern_matcher_count, 40 pattern_matcher_nodes
            # 1. Pair of to_int8 and to_fp32 at conv input * 1, extra input of add * 1, and graph output * 1
            #    matched in pointless_convert pass at
            #    torch/_inductor/fx_passes/joint_graph.py: [convert_element_type, convert_element_type_1]
            #    NB: since quant workflow now duplicates DQ node, for each user, we wont necessarily see
            #        pointless_convert. A pointless convert appears in [q -> dq] decomposed, in inductor
            #        decomp, as [mul(fp32) -> add(fp32) -> to_int8 -> to_float -> sub -> mul]
            #        However when dq has multiple users we will have
            #        [mul(fp32) -> add(fp32) -> to_int8 -> to_float -> sub -> mul]
            #                                          \-> to_float -> sub -> mul]
            #        So for now we will discount one pattern here
            # 2. Dequant pattern matcher for dequant promotion * 1
            #    [convert_element_type_3, sub_1, mul_3]
            # 3. Dequant-conv pattern matched in quantization weight prepack * 2
            #    [convert_element_type_1, sub, mul_1, dequantize_per_channel, clone, convolution]
            # 4. Quantization fusion in post-grad fusion pass * 1
            #    [qconv2d_pointwise_default, div_1, round_2, add_1, clamp_min_1, clamp_max_1, convert_element_type_2]
            # 5. Qconv2d_add * 1
            #    [qconv2d_pointwise_default_1, convert_element_type_5, sub_2, mul_5, add_3, relu,
            #     mul_6, round_4, add_4, clamp_min_3, clamp_max_3, convert_element_type_6]
            self._test_common(
                mod,
                (v,),
                7,
                38,
                check_quantization=True,
            )

    @skipIfNoDynamoSupport
    @skipIfNoONEDNN
    @skipIfRocm
    def test_qconv2d_dequant_promotion(self):
        r"""
        This testcase tests if dequant node before conv2d is promoted correctly:
                 X
                 |
              Conv1(X)
               /   \
        Conv2(X)   Conv3(X)
               \   /
                Add
                 |
                 Y
        """

        class M(torch.nn.Module):
            def __init__(
                self,
                **kwargs,
            ):
                super().__init__()
                self.conv1 = torch.nn.Conv2d(3, 6, kernel_size=3, stride=1)
                self.conv2 = torch.nn.Conv2d(6, 6, kernel_size=3, stride=1)
                self.conv3 = torch.nn.Conv2d(6, 6, kernel_size=3, stride=1)

            def forward(self, x):
                temp = self.conv1(x)
                temp = self.conv2(temp) + self.conv3(temp)
                return temp

        mod = M().eval()
        v = torch.randn((1, 3, 8, 8), dtype=torch.float32, requires_grad=False).add(1)

        # Totally 11 pattern_matcher_count, 54 pattern_matcher_nodes for conv
        # 1. Pair of to_int8 and to_fp32 at conv input * 2, extra input of add * 1, and graph output * 1
        #    matched in pointless_convert pass at
        #    torch/_inductor/fx_passes/joint_graph.py: [convert_element_type, convert_element_type_1]
        #    NB: since quant workflow now duplicates DQ node, for each user, we wont necessarily see
        #        pointless_convert. A pointless convert appears in [q -> dq] decomposed, in inductor
        #        decomp, as [mul(fp32) -> add(fp32) -> to_int8 -> to_float -> sub -> mul]
        #        However when dq has multiple users we will have
        #        [mul(fp32) -> add(fp32) -> to_int8 -> to_float -> sub -> mul]
        #                                          \-> to_float -> sub -> mul]
        #        So for now we will discount one pattern here
        # 2. Dequant pattern matcher for dequant promotion * 1
        #    [convert_element_type_3, sub_1, mul_3]
        # 3. Dequant-conv pattern matched in quantization weight prepack * 3
        #    [convert_element_type_1, sub, mul_1, dequantize_per_channel, clone, convolution]
        # 4. Quantization fusion in post-grad fusion pass * 2
        #    [qconv2d_pointwise_default, div_1, round_2, add_1, clamp_min_1, clamp_max_1, convert_element_type_2]
        # 5. Qconv2d_add * 1
        #    [qconv2d_pointwise_default_1, convert_element_type_5, sub_2, mul_5, add_3, mul_6, round_4, add_4,
        #     clamp_min_3, clamp_max_3, convert_element_type_6]
        self._test_common(
            mod,
            (v,),
            10,
            52,
            check_quantization=True,
        )

    @skipIfNoDynamoSupport
    @skipIfNoONEDNN
    @skipIfRocm
    def test_qlinear(self):
        r"""
        This testcase will quantize a single Linear Moduel.
        """

        class M(torch.nn.Module):
            def __init__(self, use_bias):
                super().__init__()
                self.linear = torch.nn.Linear(4, 4, use_bias)

            def forward(self, x):
                return self.linear(x)

        bias_list = [True, False]
        for bias in bias_list:
            mod = M(bias).eval()
            v = torch.randn((2, 4))

            # Totally pattern_matcher_count 4, pattern_matcher_nodes 17
            # 1. pair of to_int8 and to_fp32 at input matched in pointless_convert pass
            #    at torch/_inductor/fx_passes/joint_graph.py: [convert_element_type, convert_element_type_1]
            # 2. dequant-linear pattern matched in quantization weight prepack
            #    [convert_element_type_1, sub, mul_1, dequantize_per_channel, t, addmm/mm]
            # 3. pair of to_int8 and to_fp32 at output matched in pointless_convert pass
            #    at torch/_inductor/fx_passes/joint_graph.py: [convert_element_type_2, convert_element_type_3]
            # 4. Quantization fusion in post-grad fusion pass
            #    [qlinear_pointwise_default, div_1, round_2, add_1,
            #     clamp_min_1, clamp_max_1, convert_element_type_2]
            self._test_common(
                mod,
                (v,),
                4,
                17,
                check_quantization=True,
            )

    @skipIfNoDynamoSupport
    @skipIfNoONEDNN
    @skipIfRocm
    def test_qlinear_relu(self):
        r"""
        This testcase will quantize a Linear->ReLU pattern.
        """

        class M(torch.nn.Module):
            def __init__(self, use_bias):
                super().__init__()
                self.linear = torch.nn.Linear(4, 4, use_bias)
                self.unary_fn = torch.nn.ReLU()

            def forward(self, x):
                return self.unary_fn(self.linear(x))

        bias_list = [True, False]
        for bias in bias_list:
            mod = M(bias).eval()
            v = torch.randn((2, 4))

            # Totally pattern_matcher_count 4, pattern_matcher_nodes 18
            # 1. pair of to_int8 and to_fp32 at input matched in pointless_convert pass
            #    at torch/_inductor/fx_passes/joint_graph.py: [convert_element_type, convert_element_type_1]
            # 2. dequant-linear pattern matched in quantization weight prepack
            #    [convert_element_type_1, sub, mul_1, dequantize_per_channel, t, addmm/mm]
            # 3. pair of to_int8 and to_fp32 at output matched in pointless_convert pass
            #    at torch/_inductor/fx_passes/joint_graph.py: [convert_element_type_2, convert_element_type_3]
            # 4. Quantization fusion in post-grad fusion pass
            #    [qlinear_pointwise_default, relu, div_1, round_2, add_1,
            #     clamp_min_1, clamp_max_1, convert_element_type_2]
            self._test_common(
                mod,
                (v,),
                4,
                18,
                check_quantization=True,
            )

    @skipIfNoDynamoSupport
    @skipIfNoONEDNN
    @skipIfRocm
    def test_qlinear_dequant_promotion(self):
        r"""
        This testcase test if dequant node before linear is promoted correctly:
                  X
                  |
               Linear1(X)
                /   \
        Linear2(X)   Linear3(X)
                \   /
                 Add
                  |
                  Y
        """

        class M(torch.nn.Module):
            def __init__(
                self,
                **kwargs,
            ):
                super().__init__()
                self.linear1 = torch.nn.Linear(4, 4)
                self.linear2 = torch.nn.Linear(4, 4)
                self.linear3 = torch.nn.Linear(4, 4)

            def forward(self, x):
                temp = self.linear1(x)
                temp = self.linear2(temp) + self.linear3(temp)
                return temp

        mod = M().eval()
        v = torch.rand((2, 4))

        # Totally 11 pattern_matcher_count, 50 pattern_matcher_nodes for linear
        # 1. Pair of to_int8 and to_fp32 at linear input * 2, extra input of add * 1, and graph output * 1
        #    matched in pointless_convert pass at
        #    torch/_inductor/fx_passes/joint_graph.py: [convert_element_type, convert_element_type_1]
        #    NB: since quant workflow now duplicates DQ node, for each user, we wont necessarily see
        #        pointless_convert. A pointless convert appears in [q -> dq] decomposed, in inductor
        #        decomp, as [mul(fp32) -> add(fp32) -> to_int8 -> to_float -> sub -> mul]
        #        However when dq has multiple users we will have
        #        [mul(fp32) -> add(fp32) -> to_int8 -> to_float -> sub -> mul]
        #                                          \-> to_float -> sub -> mul]
        #        So for now we will discount one pattern here
        # 2. Dequant pattern matcher for dequant promotion * 1
        #    [convert_element_type_3, sub_1, mul_3]
        # 3. Dequant-linear pattern matched in quantization weight prepack * 3
        #    [convert_element_type_1, sub, mul_1, dequantize_per_channel, permute, addmm]
        # 4. Quantization fusion in post-grad fusion pass * 3
        #    [qlinear_pointwise_default, mul_6, round_4, add_3, clamp_min_3, clamp_max_3, convert_element_type_6]
        self._test_common(
            mod,
            (v,),
            10,
            48,
            check_quantization=True,
        )

    @skipIfNoDynamoSupport
    @skipIfRocm
    def test_qmaxpool2d(self):
        r"""
        This testcase will quantize Conv2d->ReLU->MaxPool2d pattern.
        """

        class M(torch.nn.Module):
            def __init__(
                self,
                kwargs,
            ):
                super().__init__()
                self.conv = torch.nn.Conv2d(
                    3, 64, 7, bias=True, stride=2, padding=3, dilation=1
                )
                self.relu = torch.nn.ReLU()
                self.maxpool = torch.nn.MaxPool2d(3, **kwargs)

            def forward(self, x):
                return self.maxpool(self.relu(self.conv(x)))

        kwargs_list = [
            {"stride": 2},
            {"stride": 2, "padding": 1},
            {"stride": 2, "padding": 1, "dilation": 1},
            {"stride": 2, "padding": 1, "dilation": 1, "ceil_mode": False},
        ]
        for kwargs in kwargs_list:
            mod = M(kwargs).eval()
            v = torch.randn((1, 3, 8, 8), dtype=torch.float32, requires_grad=False).add(
                1
            )
            # Totally 6 pattern_matcher_count, 31 pattern_matcher_nodes
            # 1. Pair of to_int8 and to_fp32 * 3, matched in pointless_convert pass at
            #    torch/_inductor/fx_passes/joint_graph.py: [convert_element_type, convert_element_type_1]
            # 2. Dequant-conv pattern matched in quantization weight prepack * 1
            #    [convert_element_type_1, sub, mul_1, dequantize_per_channel, clone, convolution]
            # 3. qconv2d_relu fusion in post-grad fusion pass * 1
            #    [qconv2d_pointwise_default, relu, mul_2, round_2, add_1, clamp_min_1, clamp_max_1, convert_element_type_2]
            # 4. qmaxpool2d * 1
            #    [convert_element_type_3, sub_1, mul_3, max_pool2d_with_indices, getitem, mul_4, round_3, add_2,
            #    clamp_min_2, clamp_max_2, convert_element_type_4]
            self._test_common(
                mod,
                (v,),
                6,
                31,
                check_quantization=True,
            )

    @skipIfNoDynamoSupport
    @skipIfRocm
    def test_qcat(self):
        r"""
        This testcase will quantize cat based pattern:
                X
             /     \
        Conv1(X)  Pow(x)
            \        \
             \     Conv2(X)
              \    /
               Cat
                |
                Y
        """

        class M(torch.nn.Module):
            def __init__(
                self,
            ):
                super().__init__()
                self.conv = torch.nn.Conv2d(
                    3, 64, 7, bias=True, stride=2, padding=3, dilation=1
                )
                self.conv2 = torch.nn.Conv2d(
                    3, 64, 7, bias=True, stride=2, padding=3, dilation=1
                )

            def forward(self, x):
                temp1 = self.conv(x)
                temp2 = self.conv2(torch.pow(x, 2))
                return torch.cat((temp1, temp2), 1)

        mod = M().eval()
        v = torch.randn((1, 3, 8, 8), dtype=torch.float32, requires_grad=False).add(1)
        # Totally 10 pattern_matcher_count, 49 pattern_matcher_nodes
        # 1. Pair of to_int8 and to_fp32 * 5, matched in pointless_convert pass at
        #    torch/_inductor/fx_passes/joint_graph.py: [convert_element_type, convert_element_type_1]
        # 2. Dequant-conv pattern matched in quantization weight prepack * 2
        #    [convert_element_type_1, sub, mul_1, dequantize_per_channel, clone, convolution]
        # 3. qconv2d fusion in post-grad fusion pass * 2
        #    [qconv2d_pointwise_default, mul_2, round_2, add_1, clamp_min_1, clamp_max_1, convert_element_type_2]
        # 4. qcat * 1
        #    [convert_element_type_3, sub_1, mul_3, convert_element_type_7, sub_3, mul_7, cat, mul_8, round_5,
        #    add_4, clamp_min_4, clamp_max_4, convert_element_type_8]
        self._test_common(
            mod,
            (v,),
            10,
            49,
            check_quantization=True,
        )

    # https://github.com/pytorch/pytorch/issues/99841.
    def test_hardtanh_pattern_fallback(self):
        class Model(torch.nn.Module):
            def __init__(self):
                super().__init__()
                self.conv_transpose = torch.nn.ConvTranspose2d(
                    in_channels=3, out_channels=32, kernel_size=3, stride=1, padding=1
                )

            def forward(self, x, min_value, max_value):
                conv_transpose_output = self.conv_transpose(x)
                clamp_min_output = torch.clamp_min(conv_transpose_output, min_value)
                clamp_max_output = torch.clamp_max(clamp_min_output, max_value)
                return clamp_max_output

        # check works for min_value > max_value.
        min_values = [3, torch.randn(1, 32, 28, 28)]
        max_values = [0, torch.randn(1, 32, 28, 28)]
        v = torch.randn(1, 3, 28, 28)
        for min_value, max_value in zip(min_values, max_values):
            mod = Model().eval()
            self._test_common(mod, (v, min_value, max_value), 2, 4)

    def test_leaky_relu_pattern_fallback(self):
        class Model(torch.nn.Module):
            def __init__(self):
                super().__init__()
                self.conv = torch.nn.Conv2d(
                    in_channels=3, out_channels=32, kernel_size=3, stride=1, padding=1
                )

            def forward(self, x, negative_slope):
                conv_out = self.conv(x)
                return torch.where(conv_out > 0, conv_out, conv_out * negative_slope)

        negative_slopes = [0.1, torch.randn(1, 32, 28, 28)]
        with torch.no_grad():
            v = torch.randn(1, 3, 28, 28)
            for negative_slope in negative_slopes:
                mod = Model().eval()
                self._test_common(mod, (v, negative_slope), 2, 5)

    # https://github.com/pytorch/pytorch/issues/99838.
    def test_conv2d_add_scalar(self):
        class Model(torch.nn.Module):
            def __init__(self):
                super().__init__()
                self.conv = torch.nn.Conv2d(
                    in_channels=3, out_channels=32, kernel_size=3, stride=1, padding=1
                )

            def forward(self, x):
                out_conv = self.conv(x)
                out = torch.add(out_conv, 1.0)
                return out

        with torch.no_grad():
            mod = Model().eval()
            v = torch.randn(1, 3, 28, 28)
            self._test_common(mod, (v,), 1, 1)

    def test_conv2d_binary_inplace_fusion_pass_cpu(
        self, include_ops=None, exclude_ops=None
    ):
        class Model(torch.nn.Module):
            def __init__(self):
                super().__init__()
                self.conv = torch.nn.Conv2d(
                    in_channels=3, out_channels=32, kernel_size=3, stride=1, padding=1
                )

            def forward(self, x, other):
                conv_out = self.conv(x)
                return torch.add(conv_out, other.relu())

        inputs = [
            torch.randn(1, 3, 28, 28).to(memory_format=torch.channels_last),
            torch.randn(1, 32, 28, 28).to(memory_format=torch.channels_last),
        ]
        mod = Model().to(memory_format=torch.channels_last).eval()

        if include_ops is None:
            include_ops = ["mkldnn._convolution_pointwise_.binary"]
        if exclude_ops is None:
            exclude_ops = ["mkldnn._convolution_pointwise.binary"]

        self._test_code_common(mod, inputs, include_ops, exclude_ops)

    def test_conv2d_binary_inplace_fusion_failed_cpu(
        self, include_ops=None, exclude_ops=None
    ):
        # Written buffer is graph input, we can't fuse inplace.
        class Model_v1(torch.nn.Module):
            def __init__(self):
                super().__init__()
                self.conv = torch.nn.Conv2d(
                    in_channels=3, out_channels=32, kernel_size=3, stride=1, padding=1
                )

            def forward(self, x, other):
                conv_out = self.conv(x)
                return torch.add(conv_out, other)

        # Written buffer is an alias tensor, we can't fuse inplace.
        class Model_v2(torch.nn.Module):
            def __init__(self):
                super().__init__()
                self.conv = torch.nn.Conv2d(
                    in_channels=3, out_channels=32, kernel_size=3, stride=1, padding=1
                )

            def forward(self, x, other):
                conv_out = self.conv(x)
                return torch.add(conv_out, other[1:2, :, :, :]), other

        input = torch.randn(1, 3, 28, 28).to(memory_format=torch.channels_last)
        others = [
            torch.randn(1, 32, 28, 28).to(memory_format=torch.channels_last),
            torch.randn(2, 32, 28, 28).to(memory_format=torch.channels_last),
        ]
        mod_v1 = Model_v1().to(memory_format=torch.channels_last).eval()
        mod_v2 = Model_v2().to(memory_format=torch.channels_last).eval()

        if include_ops is None:
            include_ops = ["mkldnn._convolution_pointwise.binary"]
        if exclude_ops is None:
            exclude_ops = ["mkldnn._convolution_pointwise_.binary"]

        for other, mod in zip(others, [mod_v1, mod_v2]):
            self._test_code_common(mod, (input, other), include_ops, exclude_ops)

    def test_conv2d_binary_fusion_failed(self):
        # we don't support alpha !=1 case or other has different size with conv's output.
        class Model(torch.nn.Module):
            def __init__(self):
                super().__init__()
                self.conv = torch.nn.Conv2d(
                    in_channels=3, out_channels=32, kernel_size=3, stride=1, padding=1
                )

            def forward(self, x, other, alpha):
                conv_out = self.conv(x)
                return torch.add(conv_out, other, alpha=alpha)

        # https://github.com/pytorch/pytorch/issues/100802.
        # we can't do the fusion when add's inputs are same tensor.
        class Model2(torch.nn.Module):
            def __init__(self):
                super().__init__()
                self.conv = torch.nn.Conv2d(
                    in_channels=3, out_channels=16, kernel_size=3, stride=1, padding=1
                )

            def forward(self, x):
                out = self.conv(x)
                out = torch.add(out, out)
                return out

        # https://github.com/pytorch/pytorch/issues/101374.
        # we can't do the fusion when add's inputs are mixed dtype.
        class Model3(torch.nn.Module):
            def __init__(self):
                super().__init__()
                self.conv = torch.nn.Conv2d(
                    in_channels=3, out_channels=16, kernel_size=3, stride=1, padding=1
                )

            def forward(self, x):
                temp = self.conv(x)
                other = torch.ones(temp.shape, dtype=torch.double)
                out = torch.add(temp, other)
                return out

        input = torch.randn(1, 3, 28, 28).to(memory_format=torch.channels_last)
        others = [
            torch.randn(1, 32, 28, 28).to(memory_format=torch.channels_last),
            torch.randn(32, 28, 28),
        ]
        include_ops = ["mkldnn._convolution_pointwise"]
        exclude_ops = [
            "mkldnn._convolution_pointwise.binary",
            "mkldnn._convolution_pointwise_.binary",
        ]

        # case1
        for other, alpha in zip(others, [0.1, 1.0]):
            mod = Model().to(memory_format=torch.channels_last).eval()
            self._test_code_common(mod, (input, other, alpha), include_ops, exclude_ops)
        # case2:
        mod = Model2().to(memory_format=torch.channels_last).eval()
        self._test_code_common(mod, (input,), include_ops, exclude_ops)
        # case3:
        mod = Model3().to(memory_format=torch.channels_last).eval()
        self._test_code_common(mod, (input,), include_ops, exclude_ops)

    def test_reproduce_99842_issue(self):
        class Model(torch.nn.Module):
            def __init__(self):
                super().__init__()
                self.conv = torch.nn.Conv2d(3, 64, kernel_size=3, stride=1, padding=1)

            def forward(self, input_tensor):
                x = self.conv(input_tensor)
                x = F.relu(x + torch.ones(x.size()))
                return x

        input = torch.randn(1, 3, 14, 14)
        mod = Model().eval()
        include_ops = ["mkldnn._convolution_pointwise_.binary"]
        self._test_code_common(mod, (input,), include_ops, [])


@dynamo_config.patch({"dynamic_shapes": True, "assume_static_by_default": False})
class TestDynamicPatternMatcher(TestPatternMatcherBase):
    test_conv2d_unary_dynamic_shapes = TestPatternMatcher.test_conv2d_unary_cpu
    test_conv2d_binary_dynamic_shapes = TestPatternMatcher.test_conv2d_binary
    test_linear_unary_dynamic_shapes = TestPatternMatcher.test_linear_unary

    def test_conv_transpose2d_dynamic_shapes(self):
        # We don't support conv_transpose2d for now.
        class M(torch.nn.Module):
            def __init__(self):
                super().__init__()
                self.conv_transpose2d = torch.nn.ConvTranspose2d(
                    3, 16, 3, stride=2, padding=1
                )

            def forward(self, x):
                return self.conv_transpose2d(x)

        x_shape = (1, 3, 28, 28)
        mod = M().eval()
        v = torch.randn(x_shape, dtype=torch.float32)
        self._test_common(mod, (v,), 0, 0)

    def test_multi_linear_share_same_input_dynamic(self):
        # llama pattern.
        class M(torch.nn.Module):
            def __init__(
                self,
            ):
                super().__init__()
                self.w1 = torch.nn.Linear(16, 16, bias=False)
                self.w2 = torch.nn.Linear(16, 16, bias=False)

            def forward(self, x):
                return F.silu(self.w1(x)) * F.relu(self.w2(x))

        mod = M().to(torch.bfloat16).eval()
        if torch.ops.mkldnn._is_mkldnn_bf16_supported():
            v = torch.randn(2, 4, 16).to(torch.bfloat16)
            # 1. view(match_count=4, match_nodes=4).
            # 2. mm to packed linear(match_count=2, match_nodes=2).
            # 3. view+linear+view to linear(match_count=2, match_nodes=6).

            match_count = 8
            match_nodes = 12
            self._test_common(mod, (v,), match_count, match_nodes, rtol=1e-2, atol=1e-2)

    def test_qconv2d_maxpool2d_linear_dynamic(self):
        r"""
        This testcase will quantize a single Conv2d->Maxpool2d->Linear module
        with dynamic batch size input.
        """

        class M(torch.nn.Module):
            def __init__(
                self,
                **kwargs,
            ):
                super().__init__()
                self.conv = torch.nn.Conv2d(
                    3, 16, (2, 2), stride=(1, 1), padding=(1, 1)
                )
                self.relu = torch.nn.ReLU()
                self.maxpool2d = torch.nn.MaxPool2d(kernel_size=3, stride=2, padding=1)
                self.avgpool = torch.nn.AdaptiveAvgPool2d((1, 1))
                self.linear = torch.nn.Linear(16, 16)

            def forward(self, x):
                temp = self.relu(self.conv(x))
                temp = self.maxpool2d(temp)
                temp = self.avgpool(temp)
                temp = torch.flatten(temp, 1)
                return self.linear(temp)

        mod = M().eval()
        v = torch.randn((2, 3, 8, 8), dtype=torch.float32, requires_grad=False).add(1)
        include_ops = [
            "torch.ops.onednn.qconv2d_pointwise",
            "torch.ops.quantized.max_pool2d",
            "torch.ops.onednn.qlinear_pointwise",
        ]
        exclude_ops = []
        self._test_code_common(
            mod,
            (v,),
            include_ops,
            exclude_ops,
            check_quantization=True,
            check_dynamic=True,
        )


if __name__ == "__main__":
    if IS_LINUX and HAS_CPU and torch.backends.mkldnn.is_available():
        run_tests()<|MERGE_RESOLUTION|>--- conflicted
+++ resolved
@@ -88,7 +88,8 @@
         quantizer.set_global(xiq.get_default_x86_inductor_quantization_config())
         prepare_model = prepare_pt2e(export_model, quantizer)
         prepare_model(*inputs)
-        convert_model = convert_pt2e(prepare_model).eval()
+        convert_model = convert_pt2e(prepare_model)
+        torch.ao.quantization.move_exported_model_to_eval(convert_model)
         return convert_model
 
     def _test_common(
@@ -110,20 +111,7 @@
             atol, rtol = 1e-2, 1e-2
         if check_quantization:
             with torch.no_grad():
-<<<<<<< HEAD
                 convert_model = self._generate_reference_quantized_model(mod, inputs)
-=======
-                export_model = capture_pre_autograd_graph(
-                    mod,
-                    inputs,
-                )
-                quantizer = X86InductorQuantizer()
-                quantizer.set_global(xiq.get_default_x86_inductor_quantization_config())
-                prepare_model = prepare_pt2e(export_model, quantizer)
-                prepare_model(*inputs)
-                convert_model = convert_pt2e(prepare_model)
-                torch.ao.quantization.move_exported_model_to_eval(convert_model)
->>>>>>> 64dd67b6
                 _ = torch.compile(convert_model)(*inputs)
                 self.assertEqual(
                     counters["inductor"]["pattern_matcher_count"], matcher_count
