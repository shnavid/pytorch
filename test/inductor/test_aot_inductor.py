--- conflicted
+++ resolved
@@ -1,6 +1,5 @@
 # Owner(s): ["module: inductor"]
 import copy
-import functools
 import unittest
 
 import torch
@@ -17,14 +16,14 @@
 from torch.utils import _pytree as pytree
 
 aten = torch.ops.aten
-requires_cuda = functools.partial(unittest.skipIf, not HAS_CUDA, "requires cuda")
 
 try:
     try:
-        from . import test_torchinductor
+        from .test_torchinductor import copy_tests
     except ImportError:
-        import test_torchinductor
-except unittest.SkipTest:
+        from test_torchinductor import copy_tests
+except (unittest.SkipTest, ImportError) as e:
+    sys.stderr.write(f"{type(e)}: {e}\n")
     if __name__ == "__main__":
         sys.exit(0)
     raise
@@ -147,10 +146,7 @@
     self.assertTrue(same(list_actual, list_expected))
 
 
-<<<<<<< HEAD
-=======
 @unittest.skipIf(IS_FBCODE, "cpp extension doesn't work in fbcode CI")
->>>>>>> 6b1a15d1
 class AOTInductorTestsTemplate:
     def test_simple(self):
         class Repro(torch.nn.Module):
@@ -522,9 +518,7 @@
     check_model_with_multiple_inputs = check_model_with_multiple_inputs
 
 
-test_torchinductor.copy_tests(
-    AOTInductorTestsTemplate, AOTInductorTestABICompatibile, "abi_compatible"
-)
+copy_tests(AOTInductorTestsTemplate, AOTInductorTestABICompatibile, "abi_compatible")
 
 
 class AOTInductorTestNonABICompatible(TestCase):
@@ -533,7 +527,7 @@
     check_model_with_multiple_inputs = check_model_with_multiple_inputs
 
 
-test_torchinductor.copy_tests(
+copy_tests(
     AOTInductorTestsTemplate, AOTInductorTestNonABICompatible, "non_abi_compatible"
 )
 
