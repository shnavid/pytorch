--- conflicted
+++ resolved
@@ -407,35 +407,11 @@
                     fake_model, real_x, export_options=export_options
                 )
 
-<<<<<<< HEAD
-    # TODO: Unsupported constant tensor in fakemode blocks moving this test to runtime
-=======
     # NOTE: To all transformer models, config is preferred to pre-trained model for testing because:
     # 1. Pre-trained model is too big for CI
     # 2. Pre-trained model is has uint8/bool issue: https://github.com/huggingface/transformers/issues/21013
-    def test_fake_tensor_mode_huggingface_gpt2(self):
-        config = transformers.GPT2Config()
-        batch, seq = 4, 256
-
-        with torch.onnx.enable_fake_mode() as fake_context:
-            model = transformers.GPT2Model(config).eval()
-            input_ids = torch.randint(0, config.vocab_size, (batch, seq))
-            attention_mask = torch.ones(batch, seq, dtype=torch.bool)
-            position_ids = torch.arange(0, seq, dtype=torch.long)
-            position_ids = position_ids.unsqueeze(0).view(-1, seq)
-
-            export_options = torch.onnx.ExportOptions(fake_context=fake_context)
-            export_output = torch.onnx.dynamo_export(
-                model,
-                input_ids=input_ids,
-                attention_mask=attention_mask,
-                position_ids=position_ids,
-                export_options=export_options,
-            )
-            onnx.checker.check_model(export_output.model_proto)
-            onnx.shape_inference.infer_shapes(export_output.model_proto)
-
->>>>>>> 212836cb
+
+    # TODO: Unsupported constant tensor in fakemode blocks moving this test to runtime
     def test_fake_tensor_mode_huggingface_bigscience_bloom(self):
         config = transformers.BloomConfig()
         batch, seq = 4, 256
