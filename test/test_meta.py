# Owner(s): ["module: primTorch"]

import itertools
import torch
import os
from enum import Enum
from torch.overrides import resolve_name
from torch.utils._pytree import tree_map, tree_flatten, tree_unflatten
from torch._subclasses.meta_utils import MetaConverter, assert_metadata_eq
import torch.utils._python_dispatch
from torch._dispatch.python import enable_python_dispatcher
from torch.testing._internal.common_utils import (
    TestCase,
    skipIfCrossRef,
    skipIfTorchDynamo,
    suppress_warnings,
    TEST_WITH_ASAN,
    run_tests,
    dtype_abbrs
)
from torch.testing._internal.common_device_type import (
    ops,
    instantiate_device_type_tests,
    onlyCUDA,
    onlyCPU,
    OpDTypes,
)
from torch.testing._internal.common_methods_invocations import op_db
from torchgen.utils import YamlLoader
from torchgen.model import OperatorName

import sys
import yaml
import atexit
import re
from collections import defaultdict
import unittest
import warnings
import weakref
from functools import wraps

bf16 = torch.bfloat16
f64 = torch.float64
f32 = torch.float32
f16 = torch.float16
c32 = torch.complex32
c64 = torch.complex64
c128 = torch.complex128
i8 = torch.int8
i16 = torch.int16
i32 = torch.int32
i64 = torch.int64
b8 = torch.bool
u8 = torch.uint8


class TestMetaConverter(TestCase):
    def assertSameVersionCounter(self, m1, m2):
        # Cannot easily test m1 and m2 have same storage due to
        # lack of Storage bindings.  Use version counter.
        vc = m1._version
        self.assertEqual(m2._version, vc)
        # Doing it this way ensures that we get VC bump even with leaves
        with torch.no_grad():
            m1._base.add_(3)
        self.assertNotEqual(m1._version, vc)
        self.assertEqual(m2._version, m1._version)

    def assertMetadataMatches(self, m1, m2):
        assert_metadata_eq(self.assertEqual, m1, m2)

    def test_view_of_non_leaf(self):
        x = torch.randn(4, requires_grad=True)
        y = x.neg()
        z1 = y[:]
        z2 = y[:]
        to_meta = MetaConverter()
        m1 = to_meta(z1)
        m2 = to_meta(z2)

        # check the test is actually testing what it claims
        self.assertTrue(m1._is_view())
        self.assertFalse(m1._base.is_leaf)

        self.assertIsNot(m1, m2)
        self.assertMetadataMatches(m1, z1)
        self.assertMetadataMatches(m2, z2)
        self.assertSameVersionCounter(m1, m2)

    def test_view_of_leaf(self):
        x = torch.randn(4, requires_grad=True)
        z1 = x[:]
        z2 = x[:]
        to_meta = MetaConverter()
        m1 = to_meta(z1)
        m2 = to_meta(z2)

        # check the test is actually testing what it claims
        self.assertTrue(m1._is_view())
        self.assertTrue(m1._base.is_leaf)

        self.assertIsNot(m1, m2)
        self.assertMetadataMatches(m1, z1)
        self.assertMetadataMatches(m2, z2)
        self.assertSameVersionCounter(m1, m2)

    def test_view_of_view_of_leaf(self):
        x = torch.randn(8)
        y = x.view(2, 4)
        y.requires_grad = True
        z = y.view(2, 2, 2)

        to_meta = MetaConverter()
        mx = to_meta(x)
        mz = to_meta(z)

        self.assertFalse(z.is_leaf)

        self.assertMetadataMatches(mx, x)
        self.assertMetadataMatches(mz, z)

    def test_leaf(self):
        x = torch.randn(4, requires_grad=True)
        to_meta = MetaConverter()
        m = to_meta(x)

        # check the test is actually testing what it claims
        self.assertTrue(m.is_leaf)
        self.assertTrue(m.requires_grad)

        self.assertMetadataMatches(m, x)

    def test_non_leaf(self):
        x = torch.randn(4, requires_grad=True)
        y = x.neg()
        to_meta = MetaConverter()
        m = to_meta(y)

        # check the test is actually testing what it claims
        self.assertFalse(m.is_leaf)
        self.assertTrue(m.requires_grad)

        self.assertMetadataMatches(m, y)

    def test_requires_grad_false(self):
        x = torch.randn(4, requires_grad=False)
        to_meta = MetaConverter()
        m = to_meta(x)

        # check the test is actually testing what it claims
        self.assertFalse(m.requires_grad)

        self.assertMetadataMatches(m, x)

    def test_channels_last(self):
        x = torch.empty(2, 3, 4, 5, memory_format=torch.channels_last)
        to_meta = MetaConverter()
        m = to_meta(x)

        # check the test is actually testing what it claims
        self.assertTrue(m.is_leaf)

        self.assertMetadataMatches(m, x)

    def test_channels_last_leaf(self):
        x = torch.empty(2, 3, 4, 5, memory_format=torch.channels_last, requires_grad=True)
        to_meta = MetaConverter()
        m = to_meta(x)

        # check the test is actually testing what it claims
        self.assertTrue(m.requires_grad)
        self.assertTrue(m.is_leaf)

        self.assertMetadataMatches(m, x)

    def test_channels_last_non_leaf(self):
        x = torch.empty(2, 3, 4, 5, memory_format=torch.channels_last, requires_grad=True)
        y = x + 2

        # sanity
        self.assertEqual(x.stride(), y.stride())
        self.assertFalse(y.is_leaf)

        to_meta = MetaConverter()
        m = to_meta(y)

        # check the test is actually testing what it claims
        self.assertTrue(m.requires_grad)
        self.assertFalse(m.is_leaf)

        self.assertMetadataMatches(m, y)

        # Check that we can autograd with m as input without erroring;
        # see https://github.com/pytorch/pytorch/issues/87956
        loss = m.sum()
        torch.autograd.grad(loss, m)

    def test_empty_strided_non_dense_leaf(self):
        x = torch.empty_strided((2, 2), (4, 2), requires_grad=True)

        to_meta = MetaConverter()
        m = to_meta(x)

        # check the test is actually testing what it claims
        self.assertTrue(m.requires_grad)
        self.assertTrue(m.is_leaf)

        self.assertMetadataMatches(m, x)

    def test_non_leaf_torture(self):
        x = torch.empty(20, requires_grad=True)
        with torch.no_grad():
            x.set_(x.storage(), 10, (2,), (2,))

        to_meta = MetaConverter()
        m = to_meta(x)

        # check the test is actually testing what it claims
        self.assertTrue(m.requires_grad)
        self.assertTrue(m.is_leaf)

        self.assertMetadataMatches(m, x)

    # NB: complex stuff is not actually exercised right now because
    # we have a blanket exclusion for complex conversion

    def test_view_as_real(self):
        x = torch.randn(4, dtype=torch.complex64)
        y = torch.view_as_real(x)
        m = MetaConverter()(y)
        self.assertMetadataMatches(m, y)

    def test_complex_noncontiguous_bug(self):
        x = torch.randn((2, 2, 4, 9), dtype=torch.complex32)[:, 0, :, :]
        m = MetaConverter()(x)
        self.assertMetadataMatches(m, x)

    def test_view_as_complex(self):
        x = torch.randn((4, 2), dtype=torch.float32)
        y = torch.view_as_complex(x)
        m = MetaConverter()(y)
        self.assertMetadataMatches(m, y)

    def test_view_dtype(self):
        x = torch.randn(4, dtype=torch.float32)
        y = x.view(dtype=torch.int32)
        m = MetaConverter()(y)
        self.assertMetadataMatches(m, y)

    def test_imag(self):
        x = torch.randn(4, dtype=torch.complex64)
        y = x.imag
        m = MetaConverter()(y)
        self.assertMetadataMatches(m, y)

    @skipIfTorchDynamo("https://github.com/pytorch/torchdynamo/issues/1991")
    def test_weakref(self):
        x = torch.randn(4, 4, 4)
        m = MetaConverter()
        y = m(x)
        z = m(x)
        self.assertIs(y, z)
        self.assertEqual(len(m.tensor_memo), 1)
        self.assertEqual(len(m.storage_memo), 1)
        del x
        self.assertEqual(len(m.tensor_memo), 0)
        m.check_for_expired_weak_storages()
        self.assertEqual(len(m.storage_memo), 0)
        li = []
        r = []
        for i in range(4):
            li.append(torch.rand([i]))
            r.append(m(li[-1]))
        self.assertEqual(len(m.tensor_memo), 4)
        del li
        self.assertEqual(len(m.tensor_memo), 0)
        m.check_for_expired_weak_storages()
        self.assertEqual(len(m.storage_memo), 0)

    @skipIfTorchDynamo("https://github.com/pytorch/torchdynamo/issues/1991")
    def test_tensor_outlives_converter(self):
        m = MetaConverter()
        ref = weakref.ref(m)
        x = torch.randn([4, 4])
        y = m(x)
        del m
        self.assertIs(ref(), None)

aten = torch.ops.aten

CHECK_STRIDES = {
    torch.Tensor.__getitem__,
}

CHECK_ALL_STRIDES = {
    aten.unsqueeze.default
}

CHECK_STRIDES_SKIPS = {
    aten._conj_physical.default,
    aten._fft_c2c.default,
    aten._fft_c2r.default,
    aten._fft_r2c.default,
    aten._linalg_svd.default,
    aten.binary_cross_entropy.default,
    aten.complex.default,
    aten.copysign.Tensor,
    aten.div.Tensor_mode,
    aten.floor_divide.default,
    aten.heaviside.default,
    aten.lerp.Scalar,
    aten.lerp.Tensor,
    aten.logaddexp.default,
    aten.logical_and.default,
    aten.logical_or.default,
    aten.logical_xor.default,
    aten.pow.Scalar,
    aten.prelu.default,
    aten.special_xlog1py.default,
    aten.xlogy.Tensor,

    # channel_last and channel_last_3d related failures
    aten.convolution.default,

    # following ops fails if include_storage_offset = True, but these are a bit edge casey
    # we should still fix them, leaving them here for tracking.
    # aten._reshape_alias.default,  # repro with test_dispatch_symbolic_meta_outplace_all_strides_matmul_cuda_float32
    # aten.view.default,  # repro with test_dispatch_symbolic_meta_outplace_all_strides_unflatten_cuda_float32
}

class CheckStrides(Enum):
    NONE = 0
    SIGNIFICANT = 1
    ALL = 2

def should_check_strides(func):
    if func in CHECK_ALL_STRIDES:
        return CheckStrides.ALL
    if func in CHECK_STRIDES:
        return CheckStrides.SIGNIFICANT
    if func in CHECK_STRIDES_SKIPS:
        return CheckStrides.NONE
    if not isinstance(func, torch._ops.OpOverload):
        return CheckStrides.NONE
    # Prims are expected to model strides correctly
    if func.namespace == "prims":
        return CheckStrides.SIGNIFICANT
    # Check if it's a view, by testing if any of the returns have
    # a non-empty alias set
    if any(r.alias_info.before_set for r in func._schema.returns if r.alias_info):
        return CheckStrides.SIGNIFICANT
    # TODO: check for TensorIterator
    return CheckStrides.SIGNIFICANT

def assert_ref_meta_equal(test_case, func, meta_rs, rs, msg_callable):
    flat_meta_rs, _ = tree_flatten(meta_rs)
    flat_rs, _ = tree_flatten(rs)
    test_case.assertEqual(len(flat_meta_rs), len(flat_rs))
    for i, meta_r, r in zip(range(len(flat_rs)), flat_meta_rs, flat_rs):
        def test_assert(cond, msg):
            if not cond:
                raise RuntimeError(f"output {i}: {msg_callable(msg)}")
        if not isinstance(r, torch.Tensor):
            continue
        test_assert(isinstance(meta_r, torch.Tensor), f"but real {i}th result is Tensor")
        test_assert(meta_r.dtype == r.dtype, f"but real dtype was {r.dtype}")
        test_assert(meta_r.shape == r.shape, f"but real shape was {r.shape}")
        # See https://github.com/pytorch/pytorch/issues/78050
        if should_check_strides(func) == CheckStrides.ALL:
            same_strides, _ = torch._prims_common.check_all_strides(meta_r, r)
            test_assert(same_strides, f"but real stride was {r.stride()}")
        elif should_check_strides(func) == CheckStrides.SIGNIFICANT:
            same_strides, _ = torch._prims_common.check_significant_strides(meta_r, r)
            test_assert(same_strides, f"but real stride was {r.stride()}")
        test_assert(
            meta_r.storage_offset() == r.storage_offset(),
            f"but real storage_offset was {r.storage_offset()}")
        test_assert(meta_r.requires_grad == r.requires_grad, f"but real requires_grad was {r.requires_grad}")
        test_assert(meta_r.is_conj() == r.is_conj(), f"but real is_conj was {r.is_conj()}")
        test_assert(meta_r.is_neg() == r.is_neg(), f"but real is_neg was {r.is_neg()}")


# This environment variable controls whether or not we print expected failure
# lists at the end of a test suite run.  The intended usage looks like this:
#
# 1. Run `PYTORCH_COLLECT_EXPECT=1 python test/test_meta.py` on a CUDA build
#    of PyTorch that has LAPACK/MAGMA installed.  You can filter `-k test_meta`
#    or `-k test_dispatch_meta` to only focus on one or another list
# 2. Given the printed skip/xfail list, add them to the corresponding lists;
#    torch.* entries go in meta_function and aten.* entries go in meta_dispatch.
#    If there are preexisting entries, you need to merge in the entries.
#
# This is somewhat manual but typically you shouldn't need to do this, unless
# you've made a major change (e.g., added a new dtype to PyTorch) and need to
# refresh the lists.  If you want to do it from scratch, just clear out the
# preexisting lists before running.
#
# WARNING: Python dict literals will silently ignore duplicate keys
COLLECT_EXPECT = os.getenv('PYTORCH_COLLECT_EXPECT', '0') == '1'

seen_succeeded = {}
seen_failed = {}
failed_reasons = defaultdict(set)
def print_seen():
    expected_failures = []
    skips = []

    def fmt_dtypes(dtypes):
        r = ', '.join(sorted(dtype_abbrs[d] for d in dtypes))
        return '{' + r + '}'

    for op, failed_dtypes in seen_failed.items():
        ops = resolve_name(op)
        succeeded_dtypes = seen_succeeded.get(op, set())
        expected_failures_dtypes = failed_dtypes - succeeded_dtypes
        skips_dtypes = failed_dtypes & succeeded_dtypes
        reasons = ""
        if failed_reasons[op]:
            reasons = "  # " + ", ".join(sorted(failed_reasons[op]))
        if expected_failures_dtypes:
            expected_failures.append(f"    {ops}: {fmt_dtypes(expected_failures_dtypes)},{reasons}")
        if skips_dtypes:
            skips.append(f"    {ops}: {fmt_dtypes(skips_dtypes)},")
    expected_failures.sort()
    skips.sort()
    nl = '\n'
    print(f"""\
expected_failures = {{
{nl.join(expected_failures)}
}}

skips = {{
{nl.join(skips)}
}}
""")
if COLLECT_EXPECT:
    atexit.register(print_seen)

# Success forces pass; failure forces fail; skip unconditionally skips testing
TestExpect = Enum("TestExpect", ("SUCCESS", "XFAILURE", "SKIP"))

# unlike print produce strides
def verbose_print(e):
    class Lit:
        def __init__(self, s):
            self.s = s

        def __repr__(self):
            return self.s

    def go(t):
        if isinstance(t, torch.Tensor):
            return Lit(f"{t} stride={t.stride()}")
        else:
            return t

    return repr(tree_map(go, e))

def run_meta_crossref(
    test_case,
    test_expect,
    func,
    args,
    kwargs,
    *,
    dtype,
    device_type,
    run_symbolic_meta: bool
):
    to_meta = MetaConverter()
    do_meta = test_expect is not TestExpect.SKIP

    if do_meta:
        try:
            meta_args = tree_map(to_meta, args)
            meta_kwargs = tree_map(to_meta, kwargs)
        except Exception as e:
            raise RuntimeError(
                f"failed to convert args to meta; "
                f"originally (*{args}, **{kwargs})") from e

    try:
        rs = func(*args, **kwargs)
    except Exception as e:
        # A lot of OpInfo for inplace are actually broken because
        # they're not tested outside of gradcheck which only checks
        # torch.float64 and torch.complex128 (which this second one
        # often skipped as well).
        raise unittest.SkipTest("Original OpInfo is broken") from e


    # TODO: also handle cases where func raise an exception

    # For now, only attempt if we managed to convert all tensor types
    # (if any of them failed, we're in a mixed device situation and
    # this isn't well supported)
    if do_meta and to_meta.successful():
        # Special cases
        if func is torch.tensor_split:
            # Use original indices_or_sections, this argument is data dependent
            meta_args = (meta_args[0], args[1]) + meta_args[2:]
        elif func is torch.Tensor.__getitem__:
            # Ensure boolean tensors use original
            assert len(args) == 2
            flat_args, _ = tree_flatten(args[1])
            flat_meta_args, spec = tree_flatten(meta_args[1])
            flat_new_args = []
            for a, ma in zip(flat_args, flat_meta_args):
                flat_new_args.append(a if isinstance(a, torch.Tensor) and a.dtype in [torch.int8, torch.bool] else ma)
            meta_args = (meta_args[0], tree_unflatten(flat_new_args, spec))
        elif func is torch.ops.aten.repeat_interleave.Tensor:
            if kwargs.get("output_size", None) is None:
                meta_args = args
        elif func is torch.ops.aten.index.Tensor:
            # Don't convert boolean tensors to meta as they will have nonzero
            # called on them
            indices = []
            for meta_index, real_index in zip(meta_args[1], args[1]):
                if meta_index is not None and meta_index.dtype in [torch.int8, torch.bool]:
                    indices.append(real_index)
                else:
                    indices.append(meta_index)
            meta_args = (meta_args[0], indices)

        if kwargs.get("device", None) is not None:
            meta_kwargs["device"] = "meta"

        try:
            # Suppress warnings, this doesn't matter for test_meta.py
            # but it does matter if you want to use this decorator
            # for cross-ref testing, as some tests may be looking at
            # errors
            with warnings.catch_warnings():
                warnings.simplefilter("ignore")
                if run_symbolic_meta:
                    # Run the decomps and meta kernels registered
                    # to the python dispatcher instead of the regular dispatcher.
                    # This should be the same set of kernels
                    # that fake tensor runs in dynamic shapes mode.
                    with enable_python_dispatcher():
                        meta_rs = func(*meta_args, **meta_kwargs)
                else:
                    meta_rs = func(*meta_args, **meta_kwargs)
        except Exception as e:
            if test_expect is TestExpect.XFAILURE:
                return rs
            seen_failed.setdefault(func, set()).add(dtype)
            if isinstance(e, NotImplementedError):
                m = RE_NOT_IMPLEMENTED_MSG.search(e.args[0])
                if m:
                    failed_reasons[func].add(m.group(1))
            if COLLECT_EXPECT:
                return rs
            raise RuntimeError(f"""\
failed to run: {resolve_name(func)}(
*{verbose_print(meta_args)},
**{verbose_print(meta_kwargs)}
)""") from e
        else:
            try:
                delim = ',\n  '
                assert_ref_meta_equal(test_case, func, meta_rs, rs, lambda msg: f"""\
meta disagrees with real impl:
{resolve_name(func)}(
  {delim.join(map(verbose_print, meta_args))},
  {delim.join(k + ": " + verbose_print(v) for k, v in meta_kwargs.items())}
) = (
  {verbose_print(meta_rs)}
)
{msg}
""")
            except Exception:
                if test_expect is TestExpect.XFAILURE:
                    return rs
                seen_failed.setdefault(func, set()).add(dtype)
                if COLLECT_EXPECT:
                    return rs
                raise
            else:
                seen_succeeded.setdefault(func, set()).add(dtype)
                if test_expect is TestExpect.XFAILURE and not COLLECT_EXPECT:
                    raise RuntimeError(f"unexpected success {resolve_name(func)}")

    return rs



RE_NOT_IMPLEMENTED_MSG = re.compile(r"Could not run '([^']+)' with arguments ")

meta_function_expected_failures = {
    torch.Tensor.to_sparse : {f64, i32, c128, i64, i16, f16, u8, c64, bf16, b8, i8, f32},
    torch.allclose : {f64, f16, c128, c64, bf16, f32},
    torch.argwhere : {f64, i32, c128, i64, i16, f16, u8, c64, bf16, b8, i8, f32},
    torch.combinations : {f64, i32, c128, i64, i16, f16, u8, c64, bf16, b8, i8, f32},
    torch.corrcoef : {f64, i32, c128, i64, i16, u8, c64, bf16, i8, f32},
    torch.count_nonzero : {f64, i32, c128, i64, i16, f16, u8, c64, bf16, b8, i8, f32},
    torch.cov : {f64, i32, c128, i64, i16, u8, c64, bf16, i8, f32},
    torch.functional.istft : {f64, c64, c128, f32},
    torch.geqrf : {f64, c64, c128, f32},
    torch.linalg.householder_product : {f64, c64, c128, f32},
    torch.linalg.solve_triangular : {f64, c64, c128, f32},
    torch.masked_select : {f64, i32, c128, i64, i16, f16, u8, c64, bf16, b8, i8, f32},
    torch.matrix_exp : {f64, c128, c64, bf16, f32},
    torch.nonzero : {f64, i32, c128, i64, i16, c32, f16, u8, c64, bf16, b8, i8, f32},
    torch.Tensor.nonzero : {f64, i32, c128, i64, i16, c32, f16, u8, c64, bf16, b8, i8, f32},
    torch.ormqr : {f64, c64, c128, f32},
    torch.repeat_interleave : {f64, i32, c128, i64, i16, c32, f16, u8, c64, bf16, b8, i8, f32},
    torch.Tensor.item : {f64, i32, c128, i64, i16, f16, u8, c64, bf16, b8, i8, f32},
    torch.bincount : {i32, i64, u8, i16, i8},
    torch.frexp : {f64, f16, bf16, f32},
    torch.functional.unique : {f64, i32, i64, u8, i16, f16, bf16, b8, i8, f32},
    torch.functional.unique_consecutive : {f64, i32, i64, u8, i16, f16, bf16, b8, i8, f32},
    torch.histc : {f64, bf16, f32},
    torch.histogram : {f64, f32},
    torch.histogramdd : {f64, f32},
    torch.kthvalue : {f64, i32, i64, u8, i16, bf16, i8, f32},
    torch.median : {f64, i32, i64, u8, i16, bf16, i8, f32},
    torch.mode : {f64, i32, i64, f16, u8, i16, bf16, b8, i8, f32},
    torch.multinomial : {f64, bf16, f32},
    torch.nn.functional.ctc_loss : {f64, f32},
    torch.nn.functional.gaussian_nll_loss : {f64, bf16, f32},
    torch.nn.functional.max_pool3d : {f64, bf16, f32},
    torch.nn.functional.max_pool3d_with_indices : {f64, bf16, f32},
    torch.nn.functional.max_unpool1d : {f64, f32},
    torch.nn.functional.max_unpool2d : {f64, f32},
    torch.nn.functional.max_unpool3d : {f64, f32},
    torch.nn.functional.multi_margin_loss : {f64, f32},
    torch.nn.functional.multilabel_margin_loss : {f64, f32},
    torch.nn.functional.one_hot : {i64},
    torch.nn.functional.pdist : {f64, f32},
    torch.polar : {f64, f32},
    torch._segment_reduce : {f64, f16, bf16, f32},
    torch.searchsorted : {f64, i32, i64, f16, u8, i16, bf16, i8, f32},
    torch.cholesky : {f64, f32, c128, c64},
    torch.cholesky_inverse : {f64, f32, c128, c64},
    torch.cholesky_solve : {f64, f32, c128, c64},
    torch.linalg.eig : {f64, f32, c128, c64},
    torch.linalg.eigvals : {f64, f32, c128, c64},
    torch.linalg.lstsq : {f64, f32, c128, c64},
}

meta_function_expected_failures_only_outplace = {
    torch.nn.functional.rrelu : {f64, bf16, f32},
}

"""
# This is some sample code for how we could dump these dicts into YAML
# file for easier reading/writing
import yaml
print(yaml.dump(
  {resolve_name(k): [dtype_abbrs[d] for d in v]
   for k, v in meta_function_expected_failures.items()}, default_flow_style=None))
import sys
sys.exit()
"""

meta_function_skips = {
    torch.Tensor.__rmatmul__ : {bf16, c128, f64, f32, f16, c64},
    torch.Tensor.matmul : {f64, f32, c128, c64},
    torch.functional.atleast_2d : {bf16, i8, c32, i64, u8, c128, b8, f64, i16, i32, f32, f16, c64},
    torch.functional.atleast_3d : {bf16, i8, c32, i64, u8, c128, b8, f64, i16, i32, f32, f16, c64},
    torch.functional.cartesian_prod : {bf16, i8, i64, u8, c128, b8, f64, i16, i32, f32, f16, c64},
    torch.functional.einsum : {bf16, c128, f64, f32, f16, c64},
    torch.functional.tensordot : {bf16, i8, i64, u8, c128, f64, i16, f32, i32, c64},
    torch.inner : {bf16, i8, i64, u8, c128, f64, i16, f32, i32, c64},
    torch.linalg.lu_solve : {c128, c64},
    torch.linalg.matrix_norm : {c128, f32, c64, f64},
    torch.linalg.matrix_power : {c128, c64},
    torch.linalg.matrix_rank : {c128, c64},
    torch.linalg.svd : {c128, c64},
    torch.matmul : {bf16, c128, f64, f32, f16, c64},
    torch.nanquantile : {f64, f32},
    torch.narrow : {bf16, i8, i64, u8, c128, b8, f64, i16, i32, f32, f16, c32, c64},
    torch.nn.functional.batch_norm : {f64, f32},
    torch.nn.functional.binary_cross_entropy : {bf16, f64, f32, f16},
    torch.nn.functional.dropout3d : {bf16, f64, f32, f16},
    torch.nn.functional.local_response_norm : {bf16, f64, f32, f16},
    torch.svd : {c128, c64},
    torch.take_along_dim : {bf16, i8, i64, u8, c128, b8, f64, i16, i32, f32, f16, c64},
    torch.vstack : {bf16, i8, c32, i64, u8, c128, b8, f64, i16, i32, f32, f16, c64},
    torch.aminmax : {i8, i64, u8, f64, b8, f32, i32, i16},
    torch.diff : {b8},
    torch.equal : {bf16, i8, c32, i64, u8, c128, b8, f64, i16, i32, f32, f16, c64},
    torch.functional.cdist : {f64, f32},
    torch.nanmean : {bf16, f64, f32, f16, c32, c64, c128},
    torch.nn.functional.cross_entropy : {bf16, f64, f32},
    torch.nn.functional.interpolate : {bf16, f64, f32, u8},
    torch.nn.functional.nll_loss : {bf16, f64, f32},
    torch.linalg.pinv : {f64, f32},
    torch.linalg.cond : {c128, c64, f32, f64},
    torch.linalg.vander: {c128, c64, f32, f64, i16, i32, i64, i8, u8},
    torch.linalg.vecdot : {bf16, f64, f32, f16},
    torch.empty : {bf16, i8, c32, i64, u8, c128, b8, f64, i16, i32, f32, f16, c64},
    # This fails for arguments dispatched to grid_sampler_3d, but succeeds
    # for grid_sampler_2d, so we can't just xfail it
    torch.nn.functional.grid_sample : {f64, f32},
    torch.Tensor.addbmm_: {bf16, c128, c64, f32, f64, i16, i32, i64, i8, u8},
}


meta_function_device_expected_failures = defaultdict(dict)
meta_function_device_expected_failures_only_outplace = defaultdict(dict)
meta_function_device_skips = defaultdict(dict)

meta_function_device_expected_failures['cpu'] = {
    torch.native_batch_norm: {bf16},
    torch._native_batch_norm_legit: {bf16},
    torch.native_layer_norm: {bf16},
}

meta_function_device_expected_failures['cuda'] = {
    torch.corrcoef: {bf16, f16},  # aten::_local_scalar_dense
    torch.cov: {f16},  # aten::_local_scalar_dense
    torch.functional.unique: {f16},  # aten::_unique2, aten::unique_dim
    torch.functional.unique_consecutive: {f16},  # aten::unique_consecutive
    torch.geqrf: {f32, f64},  # aten::geqrf
    torch.histc: {i16, i32, i64, i8},  # aten::histc, aten::histc.out
    torch.kthvalue: {f16},  # aten::kthvalue.values
    torch.linalg.householder_product: {f32, f64},  # aten::linalg_householder_product, aten::linalg_householder_product.out
    torch.linalg.solve_triangular: {f32, f64},  # aten::linalg_solve_triangular, aten::linalg_solve_triangular.out
    torch.matrix_exp: {f16},  # aten::linalg_matrix_exp
    torch.median: {f16},  # aten::median, aten::median.dim_values
    torch.multinomial: {f16},  # aten::multinomial, aten::multinomial.out
    torch.nn.functional.gaussian_nll_loss: {f16},  # aten::_local_scalar_dense
    torch.nn.functional.max_pool3d: {bf16, f16},  # aten::max_pool3d_with_indices
    torch.nn.functional.max_pool3d_with_indices: {bf16, f16},  # aten::max_pool3d_with_indices
    torch.nn.functional.max_unpool1d: {f16},  # aten::max_unpool2d
    torch.nn.functional.max_unpool2d: {f16},  # aten::max_unpool2d
    torch.nn.functional.max_unpool3d: {f16},  # aten::max_unpool3d
    torch.nn.functional.multi_margin_loss: {bf16, f16},  # aten::multi_margin_loss
    torch.nn.functional.multilabel_margin_loss: {bf16, f16},  # aten::multilabel_margin_loss_forward
    torch.ormqr: {f32, f64},  # aten::ormqr, aten::ormqr.out
}

meta_function_device_expected_failures_only_outplace['cuda'] = {
    torch.nn.functional.rrelu: {f16},  # aten::rrelu_with_noise
}

meta_function_device_skips['cpu'] = {
    torch.native_batch_norm: {f32, f64},
    torch._native_batch_norm_legit: {f32, f64},
}

meta_function_device_skips['cuda'] = {
    torch.functional.tensordot: {f16},
    torch.inner: {f16},
    torch.linalg.matrix_power: {f32, f64},
    torch.linalg.matrix_rank: {f32, f64},
    torch.linalg.svd: {f32, f64},
    torch.nn.functional.cross_entropy: {f16},
    torch.nn.functional.interpolate: {f16},
    torch.nn.functional.nll_loss: {f16},
    torch.svd: {f32, f64},
    # This fails for arguments dispatched to grid_sampler_3d, but succeeds
    # for grid_sampler_2d, so we can't just xfail it
    torch.nn.functional.grid_sample : {f16},
}

# This is a __torch_function__ mode that, when enabled, interposes every
# Torch API call and runs the operator as normal, and then reruns it
# with meta inputs, and then checks that everything about the output agrees.
# Most of the logic deals with faithfully replicating the original tensor
# as a meta tensor, which is nontrivial because there are a lot of subsystems
# that may potentially be exercised.
#
# That being said, this class is a little overkill for what it is doing in
# this test file (since I could have just inlined __torch_function__ on the
# OpInfo call, and OpInfos generally have very regular inputs), but it will be
# useful for more comprehensive testing e.g., as seen in
# https://github.com/pytorch/pytorch/pull/75994  The big benefit is it is
# A LOT more efficient that torch dispatch mode (at the cost of less coverage)
class MetaCrossRefFunctionMode(torch.overrides.TorchFunctionMode):
    test_case: TestCase
    device_type: str
    dtype: torch.dtype

    def __init__(self, test_case, *, device, dtype, inplace):
        self.test_case = test_case
        self.device_type = torch.device(device).type
        self.dtype = dtype
        self.inplace = inplace

    def __torch_function__(self, func, types, args=(), kwargs=None):
        kwargs = kwargs or {}

        if (
            torch.jit.is_tracing() or isinstance(func, torch.ScriptMethod) or
            # meta converter doesn't work correctly when no_dispatch() is on, so
            # skip running the crossref test in this case
            torch._C._dispatch_tls_local_exclude_set().has(torch._C.DispatchKey.Python)
        ):
            return func(*args, **kwargs)

        if self.dtype in meta_function_skips.get(func, set()):
            test_expect = TestExpect.SKIP
        elif self.dtype in meta_function_device_skips[self.device_type].get(func, set()):
            test_expect = TestExpect.SKIP
        elif self.dtype in meta_function_expected_failures.get(func, set()):
            test_expect = TestExpect.XFAILURE
        elif not self.inplace and self.dtype in meta_function_expected_failures_only_outplace.get(func, set()):
            test_expect = TestExpect.XFAILURE
        elif self.dtype in meta_function_device_expected_failures[self.device_type].get(func, set()):
            test_expect = TestExpect.XFAILURE
        elif not self.inplace and \
                self.dtype in meta_function_device_expected_failures_only_outplace[self.device_type].get(func, set()):
            test_expect = TestExpect.XFAILURE
        else:
            test_expect = TestExpect.SUCCESS

        return run_meta_crossref(
            self.test_case, test_expect, func, args,
            kwargs, dtype=self.dtype, device_type=self.device_type, run_symbolic_meta=False
        )

# these always fail
meta_dispatch_expected_failures = {
    aten.allclose.default: {f16, bf16, f32, f64, c64, c128},  # NotImplementedError: 'aten::_local_scalar_dense'
    aten.cholesky.default : {c64, c128, f64, f32},
    aten.cholesky.out : {c64, c128, f64, f32},
    aten.cholesky_inverse.default : {c64, c128, f64, f32},
    aten.cholesky_inverse.out : {c64, c128, f64, f32},
    aten.cholesky_solve.default : {c64, c128, f64, f32},
    aten.cholesky_solve.out : {c64, c128, f64, f32},
    aten.count_nonzero.default : {c64, f16, i8, f64, c128, i64, bf16, f32, i32, b8, i16, u8},
    aten.count_nonzero.dim_IntList : {c64, f16, i8, f64, c128, i64, bf16, f32, i32, b8, i16, u8},
    aten.geqrf.default : {c64, c128, f64, f32},
    aten.linalg_eig.default : {c64, c128, f64, f32},
    aten.linalg_householder_product.default : {c64, c128, f64, f32},
    aten.linalg_householder_product.out : {c64, c128, f64, f32},
    aten.linalg_lstsq.default : {c64, c128, f64, f32},
    aten.linalg_matrix_exp.default : {c64, bf16, f32, f64, c128},
    aten.linalg_solve_triangular.default : {c64, c128, f64, f32},
    aten.linalg_solve_triangular.out : {c64, c128, f64, f32},
    aten.masked_select.default : {c64, f16, i8, f64, c128, i64, bf16, f32, i32, b8, i16, u8},
    aten.masked_select.out : {c64, f16, i8, f64, c128, i64, bf16, f32, i32, b8, i16, u8},
    aten.nonzero.default : {c64, f16, i8, f64, c128, i64, bf16, f32, i32, c32, b8, i16, u8},
    aten.nonzero.out : {c64, f16, i8, f64, c128, i64, bf16, f32, i32, c32, b8, i16, u8},
    aten.ormqr.default : {c64, c128, f64, f32},
    aten.ormqr.out : {c64, c128, f64, f32},
    aten.polar.out : {f32, f64},
    aten.tensordot.out : {c64, i8, f64, c128, i64, bf16, f32, i32, i16, u8},
    aten.to_sparse.default : {c64, f16, i8, f64, c128, i64, bf16, f32, i32, b8, i16, u8},
    aten.to_sparse.sparse_dim : {c64, f16, i8, f64, c128, i64, bf16, f32, i32, b8, i16, u8},
    aten._ctc_loss.default : {f32, f64},  # Shape of second output depends on data.
    aten._ctc_loss.Tensor : {f32, f64},  # Shape of second output depends on data.
    aten._histogramdd_bin_edges.default : {f32, f64},
    aten._histogramdd_from_bin_cts.default : {f32, f64},
    aten._histogramdd_from_bin_tensors.default : {f32, f64},
    aten._local_scalar_dense.default : {c32, c64, f16, i8, f64, c128, i64, bf16, f32, i32, b8, i16, u8},
    aten._pdist_forward.default : {f32, f64},
    aten._unique2.default : {i8, f64, i64, f16, bf16, f32, i32, b8, i16, u8},
    aten.bincount.default : {i64, i8, i32, i16, u8},
    aten.equal.default : {c64, f16, i8, f64, c128, i64, bf16, f32, i32, b8, i16, u8},
    aten.frexp.Tensor : {bf16, f32, f16, f64},
    aten.grid_sampler_3d.default : {f32, f64},
    aten.histc.default : {bf16, f32, f64},
    aten.histc.out : {bf16, f32, f64},
    aten.histogram.bin_ct : {f32, f64},
    aten.histogram.bins_tensor : {f32, f64},
    aten.kthvalue.default : {i8, f64, i64, bf16, f32, i32, i16, u8},
<<<<<<< HEAD
    aten.logcumsumexp.default : {bf16, f32, f64, c64, c128},
    aten.logcumsumexp.out : {bf16, f32, f64, c64, c128},
    aten.max_pool3d_with_indices.default : {bf16, f32, f64},
=======
    aten.max_pool3d_with_indices.default : {f32, f64},
>>>>>>> ffd54175
    aten.max_unpool2d.default : {f32, f64},
    aten.max_unpool3d.default : {f32, f64},
    aten.median.default : {i8, f64, i64, bf16, f32, i32, i16, u8},
    aten.median.dim : {i8, f64, i64, bf16, f32, i32, i16, u8},
    aten.mode.default : {f16, i8, f64, i64, bf16, f32, i32, b8, i16, u8},
    aten.multi_margin_loss.default : {f32, f64},
    aten.multilabel_margin_loss_forward.default : {f32, f64},
    aten.multinomial.default : {bf16, f32, f64},
    aten.multinomial.out : {bf16, f32, f64},
    aten.nll_loss2d_forward.default : {bf16, f32, f64},
    aten.polar.default : {f32, f64},
    aten.rrelu_with_noise.default : {bf16, f32, f64},
    aten.searchsorted.Tensor : {f16, i8, f64, i64, bf16, f32, i32, i16, u8},
    aten.searchsorted.Tensor_out : {f16, i8, f64, i64, bf16, f32, i32, i16, u8},
    aten.segment_reduce.default : {bf16, f32, f16, f64},
    aten.unique_consecutive.default : {i8, f64, i64, f16, bf16, f32, i32, b8, i16, u8},
    aten.unique_dim.default : {i8, f64, i64, f16, bf16, f32, i32, b8, i16, u8},
    aten.upsample_nearest3d.vec : {bf16, f32, f64, u8},
}

# these sometimes pass and sometimes fail
meta_dispatch_skips = {
    aten.index.Tensor: {i64, bf16, f16, u8, b8, f32, i8, f64, i16, i32, c32, c64, c128},  # at::nonzero doesn't have a Meta function
    aten._to_copy.default: {i64, bf16, f16, u8, b8, f32, i8, f64, i16, i32, c32, c64, c128},
    aten.aminmax.default: {i64, u8, b8, f32, i8, f64, i16, i32},
    aten.linalg_lu_solve.default: {c32, c64, c128},
    aten.linalg_lu_solve.out: {c32, c64, c128},
    aten.linalg_pinv.atol_rtol_tensor: {f32, f64},
    aten.linalg_pinv.atol_rtol_tensor_out: {f32, f64},
    aten.empty.memory_format: {b8, bf16, c128, c64, c32, f16, f32, f64, i16, i32, i64, i8, u8},
    aten.addbmm_.default: {bf16, c128, c64, f32, f64, i16, i32, i64, i8, u8},
}

# For CompositeImplicitAutograd functions that fail before hitting the Mode
meta_dispatch_early_skips = set({
    torch.Tensor.float_power_,
    # Errors out in one of the tests, while ProxyTensor passes...
    torch.Tensor.cumprod_,
    torch.Tensor.cumsum_,
})

meta_inplace_skips = set({
    # Errors out in one of the tests, while ProxyTensor passes...
    torch.Tensor.cumprod_,
    torch.Tensor.cumsum_,
})

meta_dispatch_device_expected_failures = defaultdict(dict)
meta_dispatch_device_skips = defaultdict(dict)

meta_dispatch_device_expected_failures['cpu'] = {
    aten.native_batch_norm.default: {bf16},
    aten._native_batch_norm_legit.default: {bf16},
    aten._native_batch_norm_legit.no_stats: {bf16},
    aten.native_layer_norm.default: {bf16},
}

meta_dispatch_device_expected_failures['cuda'] = {
    aten._unique2.default: {f16},  # aten::_unique2
    aten._use_cudnn_ctc_loss.default: {f32, f64},  # aten::_use_cudnn_ctc_loss
    aten._use_cudnn_ctc_loss.Tensor: {f32, f64},  # aten::_use_cudnn_ctc_loss.Tensor
    aten.cudnn_grid_sampler.default: {f16, f32, f64},  # aten::cudnn_grid_sampler
    aten.geqrf.default: {f32, f64},  # aten::geqrf
    aten.grid_sampler_3d.default: {f16},  # aten::grid_sampler_3d
    aten.histc.default: {i16, i32, i64, i8},  # aten::histc
    aten.histc.out: {i16, i32, i64, i8},  # aten::histc.out
    aten.kthvalue.default: {f16},  # aten::kthvalue.values
    aten.linalg_eigvalsh.out: {f32, f64},  # aten::linalg_eigvalsh.out
    aten.linalg_householder_product.default: {f32, f64},  # aten::linalg_householder_product
    aten.linalg_householder_product.out: {f32, f64},  # aten::linalg_householder_product.out
    aten.linalg_matrix_exp.default: {f16},  # aten::linalg_matrix_exp
    aten.linalg_solve_triangular.default: {f32, f64},  # aten::linalg_solve_triangular
    aten.linalg_solve_triangular.out: {f32, f64},  # aten::linalg_solve_triangular.out
    aten.log_sigmoid_forward.default: {bf16, f16, f64, f32},
    aten.log_sigmoid_forward.output : {bf16, f16, f64, f32},  # aten::log_sigmoid_forward.output
    aten.max_pool3d_with_indices.default: {bf16, f16},  # aten::max_pool3d_with_indices
    aten.max_unpool2d.default: {f16},  # aten::max_unpool2d
    aten.max_unpool3d.default: {f16},  # aten::max_unpool3d
    aten.median.default: {f16},  # aten::median
    aten.median.dim: {f16},  # aten::median.dim_values
    aten.multi_margin_loss.default: {bf16, f16},  # aten::multi_margin_loss
    aten.multilabel_margin_loss_forward.default: {bf16, f16},  # aten::multilabel_margin_loss_forward
    aten.multinomial.default: {f16},  # aten::multinomial
    aten.multinomial.out: {f16},  # aten::multinomial.out
    aten.nll_loss2d_forward.default: {f16},  # aten::nll_loss2d_forward
    aten.ormqr.default: {f32, f64},  # aten::ormqr
    aten.ormqr.out: {f32, f64},  # aten::ormqr.out
    aten.rrelu_with_noise.default: {f16},  # aten::rrelu_with_noise
    aten.tensordot.out: {f16},  # aten::tensordot.out
    aten.unique_consecutive.default: {f16},  # aten::unique_consecutive
    aten.unique_dim.default: {f16},  # aten::unique_dim
    aten.upsample_nearest3d.vec: {f16},  # aten::upsample_nearest3d.vec
}

meta_dispatch_device_skips['cpu'] = {
    aten._embedding_bag_forward_only.default: {bf16, f16, f32, f64},
    aten.native_batch_norm.default: {f32, f64},
    aten._native_batch_norm_legit.default: {f32, f64},
    aten._native_batch_norm_legit.no_stats: {f32, f64},
}

meta_dispatch_device_skips['cuda'] = {
    aten._conj.default: {c32, f16},  # file issue
    aten._linalg_svd.default: {c64, c128},  # aten::linalg_eigvalsh.out
    aten.cudnn_batch_norm.default: {f32, f64},
    aten.log_softmax.int : {c32, c64},
    aten.softmax.int : {c32, c64},
    aten.softmax.int : {c32, c64},

    # ROCm stuff; technically this should be expected failure but it's
    # not worth it; these should get unified anyway
    aten.miopen_batch_norm.default: {f32},
}

def get_strided_args(args):

    def get_strided_variants(t, include_storage_offset=False):
        variants = []

        # contiguous
        variants.append(t)

        # transposed
        if t.ndim > 1:
            perm = list(reversed(range(t.ndim)))
            transposed = torch.empty(
                t.shape[::-1], device=t.device, dtype=t.dtype, requires_grad=t.requires_grad
            ).permute(perm).copy_(t)
            variants.append(transposed)

        # nondense
        if t.ndim > 0:
            nondense = torch.repeat_interleave(t, 2, dim=-1)[..., ::2]
            variants.append(nondense)

        # channel_last
        if t.ndim == 4:
            variants.append(t.contiguous(memory_format=torch.channels_last))

        # channel_last_3d
        if t.ndim == 5:
            variants.append(t.contiguous(memory_format=torch.channels_last_3d))

        # storage_offset
        if include_storage_offset:
            buffer = torch.empty(t.numel() + 1, device=t.device, dtype=t.dtype, requires_grad=t.requires_grad)
            buffer = buffer.as_strided(t.shape, t.stride(), storage_offset=1)
            buffer.copy_(t)
            variants.append(buffer)

        return variants

    strided_args = []
    for arg in args:
        if isinstance(arg, torch.Tensor) and not arg.is_sparse_csr and arg.is_contiguous():
            strided_arg_variants = get_strided_variants(arg)
        else:
            strided_arg_variants = [arg]
        strided_args.append(strided_arg_variants)

    yield from itertools.product(*strided_args)

class MetaCrossRefDispatchMode(torch.utils._python_dispatch.TorchDispatchMode):
    test_case: TestCase
    device: torch.device
    dtype: torch.dtype

    def __init__(self, test_case, *, device, dtype, symbolic_meta: bool):
        self.test_case = test_case
        # save TLS
        self.precision = test_case.precision
        self.rel_tol = test_case.rel_tol
        self.device_type = torch.device(device).type
        self.dtype = dtype
        self.symbolic_meta = symbolic_meta

    def __torch_dispatch__(self, func, types, args=(), kwargs=None):
        kwargs = kwargs or {}

        self.test_case.precision = self.precision
        self.test_case.rel_tol = self.rel_tol

        if self.dtype in meta_dispatch_skips.get(func, set()):
            test_expect = TestExpect.SKIP
        elif self.dtype in meta_dispatch_device_skips[self.device_type].get(func, set()):
            test_expect = TestExpect.SKIP
        elif self.dtype in meta_dispatch_expected_failures.get(func, set()):
            test_expect = TestExpect.XFAILURE
        elif self.dtype in meta_dispatch_device_expected_failures[self.device_type].get(func, set()):
            test_expect = TestExpect.XFAILURE
        else:
            test_expect = TestExpect.SUCCESS

        return run_meta_crossref(
            self.test_case,
            test_expect,
            func,
            args,
            kwargs,
            dtype=self.dtype,
            device_type=self.device_type,
            run_symbolic_meta=self.symbolic_meta,
        )

# NB: we're running these tests only on CUDA because there are some
# inconsistencies between CUDA and CPU, and running on CUDA makes it easier
# to ignore the CPU case when inconsistencies arise.  Ideally we deal
# with the inconsistencies but this takes time.
class TestMeta(TestCase):
    # Copies inputs to inplace operations to avoid inplace modifications
    #   to leaves requiring gradient
    def _get_safe_inplace(self, inplace_variant):
        @wraps(inplace_variant)
        def _fn(t, *args, **kwargs):
            return inplace_variant(t.clone(), *args, **kwargs)

        return _fn

    @unittest.skipIf(TEST_WITH_ASAN, "Skipped under ASAN")
    @skipIfCrossRef
    @suppress_warnings
    @ops(op_db)
    def test_meta_outplace(self, device, dtype, op):
        # run the OpInfo sample inputs, cross-referencing them with the
        # meta implementation and check the results are the same.  All
        # the heavy lifting happens in MetaCrossRefFunctionMode
        func = op.get_op()
        samples = op.sample_inputs(device, dtype, requires_grad=False)
        for sample_input in samples:
            args = [sample_input.input] + list(sample_input.args)
            kwargs = sample_input.kwargs
            with MetaCrossRefFunctionMode(self, dtype=dtype, device=device, inplace=False):
                expected = func(*args, **kwargs)
                if isinstance(expected, torch.Tensor) and op.supports_out:
                    func(*args, **kwargs, out=expected)

            # Special test for functions taking "device" kwarg
            # The crossref tests that replacing the device with "meta" works
            # This part makes sure that *_like functions work well with a "meta"
            # Tensor and their original device argument.
            if "device" in kwargs and "_like" in op.name:
                with torch.random.fork_rng():
                    torch.manual_seed(123)
                    ref = func(*args, **kwargs)

                # *_like functions take a Tensor as first argument
                assert isinstance(args[0], torch.Tensor)
                with torch.random.fork_rng():
                    torch.manual_seed(123)
                    args[0] = args[0].to(device="meta")
                    meta = func(*args, **kwargs)

                # empty_like is not deterministic
                if op.name != "empty_like":
                    self.assertEqual(ref, meta)



    @unittest.skipIf(TEST_WITH_ASAN, "Skipped under ASAN")
    @skipIfCrossRef
    @suppress_warnings
    @ops(op_db)
    def test_meta_inplace(self, device, dtype, op):
        func = op.get_inplace()
        if not func:
            self.skipTest("No inplace variable for this op")
        if func in meta_inplace_skips:
            self.skipTest("Skipped")
        func = self._get_safe_inplace(func)
        samples = op.sample_inputs(device, dtype, requires_grad=False)
        for sample_input in samples:
            if sample_input.broadcasts_input:
                continue
            args = [sample_input.input] + list(sample_input.args)
            kwargs = sample_input.kwargs
            with MetaCrossRefFunctionMode(self, dtype=dtype, device=device, inplace=True):
                expected = func(*args, **kwargs)

    def _run_dispatch_meta_test(self, device, dtype, op, symbolic_meta, inplace, all_stride_variants=False):
        if inplace:
            func = op.get_inplace()
            if not func:
                self.skipTest("No inplace variable for this op")
        else:
            func = op.get_op()

        if func in meta_dispatch_early_skips:
            self.skipTest("Function is in dispatch early skips")

        if inplace:
            func = self._get_safe_inplace(func)

        samples = op.sample_inputs(device, dtype, requires_grad=False)
        for sample_input in samples:
            if inplace and sample_input.broadcasts_input:
                continue

            sample_args = [sample_input.input] + list(sample_input.args)
            kwargs = sample_input.kwargs

            if all_stride_variants and sum(isinstance(arg, torch.Tensor) for arg in sample_args) <= 5:
                # test inputs <= 5 tensors to avoid combinatorial explosion
                strided_args = get_strided_args(sample_args)
            else:
                strided_args = [sample_args]

            for args in strided_args:
                with MetaCrossRefDispatchMode.push(self, dtype=dtype, device=device, symbolic_meta=symbolic_meta):
                    expected = func(*args, **kwargs)

                    if not inplace and isinstance(expected, torch.Tensor) and op.supports_out:
                        func(*args, **kwargs, out=expected)


    @unittest.skipIf(TEST_WITH_ASAN, "Skipped under ASAN")
    @skipIfCrossRef
    @suppress_warnings
    @ops(op_db)
    def test_dispatch_meta_outplace(self, device, dtype, op):
        self._run_dispatch_meta_test(device, dtype, op, symbolic_meta=False, inplace=False)


    @unittest.skipIf(TEST_WITH_ASAN, "Skipped under ASAN")
    @skipIfCrossRef
    @suppress_warnings
    @ops(op_db)
    def test_dispatch_meta_inplace(self, device, dtype, op):
        self._run_dispatch_meta_test(device, dtype, op, symbolic_meta=False, inplace=True)

    @unittest.skipIf(TEST_WITH_ASAN, "Skipped under ASAN")
    @skipIfCrossRef
    @suppress_warnings
    @ops(op_db)
    def test_dispatch_symbolic_meta_outplace(self, device, dtype, op):
        self._run_dispatch_meta_test(device, dtype, op, symbolic_meta=True, inplace=False)


    @unittest.skipIf(TEST_WITH_ASAN, "Skipped under ASAN")
    @skipIfCrossRef
    @suppress_warnings
    @ops(op_db)
    def test_dispatch_symbolic_meta_inplace(self, device, dtype, op):
        self._run_dispatch_meta_test(device, dtype, op, symbolic_meta=True, inplace=True)

    @unittest.skipIf(TEST_WITH_ASAN, "Skipped under ASAN")
    @skipIfCrossRef
    @suppress_warnings
    # only test one dtype, as output stride behavior is the same for all dtypes
    @ops(op_db, dtypes=OpDTypes.any_common_cpu_cuda_one)
    # Only test on CUDA, as CUDA kernel's stride is the reference
    @onlyCUDA
    def test_dispatch_symbolic_meta_outplace_all_strides(self, device, dtype, op):
        self._run_dispatch_meta_test(device, dtype, op, symbolic_meta=True, inplace=False, all_stride_variants=True)

    @unittest.skipIf(TEST_WITH_ASAN, "Skipped under ASAN")
    @skipIfCrossRef
    @suppress_warnings
    # only test one dtype, as output stride behavior is the same for all dtypes
    @ops(op_db, dtypes=OpDTypes.any_common_cpu_cuda_one)
    # Only test on CUDA, as CUDA kernel's stride is the reference
    @onlyCUDA
    def test_dispatch_symbolic_meta_inplace_all_strides(self, device, dtype, op):
        self._run_dispatch_meta_test(device, dtype, op, symbolic_meta=True, inplace=True, all_stride_variants=True)


    def test_empty_quantized(self):
        r = torch.empty(2 ** 52, device='meta', dtype=torch.qint8)
        self.assertEqual(r.device.type, 'meta')

    def test_nan_to_num(self):
        t = torch.tensor([float('nan'), float('inf'), -float('inf'), 3.14], device='meta')
        r = t.nan_to_num()
        self.assertEqual(r.device.type, 'meta')

    @onlyCPU
    def test_meta_autograd_no_error(self):
        lib = torch.library.Library("meta_test", "DEF")
        impl_cpu = torch.library.Library("meta_test", "IMPL", "CPU")
        impl_meta = torch.library.Library("meta_test", "IMPL", "Meta")

        def foo_impl(x):
            return x + 1

        lib.define("foo(Tensor a) -> Tensor")
        impl_meta.impl("foo", foo_impl)
        impl_cpu.impl("foo", foo_impl)

        a = torch.ones(2, device='meta')
        # The point of the test is that this should not error:
        # We have a fallthrough kernel registered to the AutogradMeta
        # key for custom ops, so it's fine that `foo()` doesn't have
        # an autograd kernel.
        b = torch.ops.meta_test.foo.default(a)
        del impl_meta
        del impl_cpu
        del lib

    def test_huber_loss_backward(self):
        inps = [torch.rand(2**52, device='meta') for _ in range(3)]
        r = torch.ops.aten.huber_loss_backward(*inps, 0, 1.0)
        self.assertEqual(r.device.type, 'meta')
        self.assertEqual(r.shape, inps[0].shape)

    def test_fill__alias_relationship(self):
        inps = torch.rand(2**52, device='meta')
        r = torch.ops.aten.fill_(inps, 1.0)
        # aten.fill_ returns an aliase
        self.assertEqual(id(inps), id(r))

        # aten.fill returns a new tensor
        r2 = torch.ops.aten.fill(inps, 1.0)
        self.assertNotEqual(id(inps), id(r2))

    def test_meta__fused_moving_avg_obs_fq_helper(self, device):
        from torch.ao.quantization import FusedMovingAvgObsFakeQuantize
        to_meta = MetaConverter()

        x = torch.randn(5, 5, device=device)
        running_min_op = torch.tensor(float("inf"), device=device)
        running_max_op = torch.tensor(float("-inf"), device=device)
        avg_const = 0.01
        scale = torch.tensor([1.0], device=device)
        zero_point = torch.tensor([0], dtype=torch.int, device=device)

        mod = FusedMovingAvgObsFakeQuantize()
        torch.ao.quantization.enable_fake_quant(mod)
        torch.ao.quantization.enable_observer(mod)
        mod.to(device)

        meta_x = to_meta(x)

        args = [
            x,
            mod.observer_enabled,
            mod.fake_quant_enabled,
            running_min_op,
            running_max_op,
            scale,
            zero_point,
            avg_const,
            0,
            255,
            0,
        ]

        meta_args = args.copy()
        meta_args[0] = meta_x

        kwargss = [
            {},
            {"per_row_fake_quant": False, "symmetric_quant": False},
            {"per_row_fake_quant": False, "symmetric_quant": True},
        ]

        for kwargs in kwargss:
            ref_out = aten._fused_moving_avg_obs_fq_helper.default(*args, **kwargs)
            meta_out = aten._fused_moving_avg_obs_fq_helper.default(*meta_args, **kwargs)

            self.assertEqual(ref_out[0].size(), meta_out[0].size())
            self.assertEqual(ref_out[0].stride(), meta_out[0].stride())
            self.assertEqual(ref_out[1].size(), meta_out[1].size())
            self.assertEqual(ref_out[1].stride(), meta_out[1].stride())

    def test_cdist_forward(self, device):
        to_meta = MetaConverter()
        x1 = torch.rand([3, 2], device=device)
        x2 = torch.rand([2, 2], device=device)
        p = 2.0
        for compute_mode in (None, 1, 2):
            ref = aten._cdist_forward.default(x1, x2, p, compute_mode)
            res = aten._cdist_forward.default(to_meta(x1), to_meta(x2), p, compute_mode)
            self.assertEqual(res.device.type, 'meta')
            self.assertEqual(ref.shape, res.shape)

    # opinfo test is using aten.fill_, it's not testing aten.fill
    @onlyCUDA
    def test_fill_stride(self):
        to_meta = MetaConverter()
        sample_args = [torch.rand(2, 2, 2, 2), 1.0]

        for args in get_strided_args(sample_args):
            meta_args = to_meta(args)
            ref_out = torch.ops.aten.fill(*args)
            meta_out = torch.ops.aten.fill(*meta_args)
            self.assertEqual(ref_out.size(), meta_out.size())
            self.assertEqual(ref_out.stride(), meta_out.stride())


    def test_map_location_deserialize(self):
        import io

        t = torch.rand(10)
        b = io.BytesIO()

        torch.save(t, b)
        b.seek(0)
        r = torch.load(b, map_location=torch.device("meta"))
        self.assertEqual(r.device.type, 'meta')
        self.assertEqual(r.shape, t.shape)
        self.assertEqual(r.dtype, t.dtype)
        self.assertEqual(r.storage().data_ptr(), 0)

instantiate_device_type_tests(TestMeta, globals())

def print_op_str_if_not_supported(op_str):
    op = OperatorName.parse(op_str)
    packet = getattr(torch.ops.aten, str(op.name))
    overload = getattr(packet, op.overload_name if op.overload_name else "default")
    if any(overload in d for d in [meta_dispatch_skips, meta_dispatch_device_skips['cuda']]):
        print(f"{overload}  # SKIP")
    if any(overload in d for d in [meta_dispatch_expected_failures, meta_dispatch_device_expected_failures['cuda']]):
        print(overload)


if __name__ == "__main__":
    COMPARE_XLA = os.getenv('PYTORCH_COMPARE_XLA', None)
    if COMPARE_XLA is not None:
        with open(COMPARE_XLA, "r") as f:
            d = yaml.load(f, Loader=YamlLoader)
            ops = d.get("full_codegen", []) + d.get("supported", []) + d.get("autograd", [])
            for op_str in ops:
                print_op_str_if_not_supported(op_str)
        sys.exit(0)

    COMPARE_TEXT = os.getenv('PYTORCH_COMPARE_TEXT', None)
    if COMPARE_TEXT is not None:
        with open(COMPARE_TEXT, "r") as f:
            for op_str in f:
                print_op_str_if_not_supported(op_str.strip())
        sys.exit(0)

    run_tests()<|MERGE_RESOLUTION|>--- conflicted
+++ resolved
@@ -858,13 +858,7 @@
     aten.histogram.bin_ct : {f32, f64},
     aten.histogram.bins_tensor : {f32, f64},
     aten.kthvalue.default : {i8, f64, i64, bf16, f32, i32, i16, u8},
-<<<<<<< HEAD
-    aten.logcumsumexp.default : {bf16, f32, f64, c64, c128},
-    aten.logcumsumexp.out : {bf16, f32, f64, c64, c128},
     aten.max_pool3d_with_indices.default : {bf16, f32, f64},
-=======
-    aten.max_pool3d_with_indices.default : {f32, f64},
->>>>>>> ffd54175
     aten.max_unpool2d.default : {f32, f64},
     aten.max_unpool3d.default : {f32, f64},
     aten.median.default : {i8, f64, i64, bf16, f32, i32, i16, u8},
