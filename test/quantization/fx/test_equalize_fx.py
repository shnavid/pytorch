import torch
import torch.nn as nn
import torch.nn.functional as F
import torch.nn.intrinsic.quantized as nniq
import torch.nn.quantized as nnq
from torch.quantization import default_qconfig
from torch.quantization.observer import MinMaxObserver, PerChannelMinMaxObserver
from torch.quantization.quantize_fx import prepare_fx, convert_fx
from torch.quantization.fx._equalize import (
    _InputEqualizationObserver,
    _WeightEqualizationObserver,
    calculate_equalization_scale,
    default_equalization_qconfig,
    _convert_equalization_ref,
    get_layer_sqnr_dict,
    get_equalization_qconfig_dict,
)

from torch.testing._internal.common_quantization import (
    NodeSpec as ns,
    QuantizationTestCase,
    SingleLayerLinearModel,
    TwoLayerLinearModel,
    LinearAddModel,
    SingleLayerFunctionalLinearModel,
    TwoLayerFunctionalLinearModel,
    FunctionalLinearAddModel,
    ConvModel,
    TwoLayerConvModel,
    SingleLayerFunctionalConvModel,
    TwoLayerFunctionalConvModel,
    skipIfNoFBGEMM,
    LinearReluModel,
    LinearReluLinearModel,
    LinearReluAddModel,
    FunctionalLinearReluModel,
    FunctionalLinearReluLinearModel,
    ConvReluModel,
    ConvReluConvModel,
    ConvReluAddModel,
    FunctionalConvReluModel,
    FunctionalConvReluConvModel,
)

# Standard Libraries
import copy
import numpy as np

# Testing utils
from hypothesis import given
from hypothesis import strategies as st


default_qconfig_dict = {"": default_qconfig}

specific_qconfig_dict = {
    "": None,
    "object_type": [(nn.Linear, default_qconfig),
                    (F.linear, default_qconfig),
                    (nn.ReLU, default_qconfig),
                    (F.relu, default_qconfig),
                    (nn.Conv2d, default_qconfig),
                    (F.conv2d, default_qconfig)]
}

default_equalization_qconfig_dict = {
    "": None,
    "object_type": [(nn.Linear, default_equalization_qconfig),
                    (F.linear, default_equalization_qconfig),
                    (nn.ReLU, default_equalization_qconfig),
                    (F.relu, default_equalization_qconfig),
                    (nn.Conv2d, default_equalization_qconfig),
                    (F.conv2d, default_equalization_qconfig)]
}


class TestEqualizeFx(QuantizationTestCase):
    def channel_minmax(self, input, axis=1):
        ''' Finds the min/max of inputs associated with a specific channel
        '''
        size_of_tensor_dim = input.ndim
        axis_list = list(range(size_of_tensor_dim))
        axis_list.remove(axis)
        axis_list.sort(reverse=True)

        mins = input.copy()
        maxs = input.copy()
        for a in axis_list:
            mins = mins.min(a)
            maxs = maxs.max(a)

        return (mins, maxs)

    @given(ndim=st.sampled_from((2, 3, 4, 5)),
           input_qdtype=st.sampled_from((torch.qint8, torch.quint8)),
           input_qscheme=st.sampled_from((torch.per_tensor_affine, torch.per_tensor_symmetric)),
           weight_qdtype=st.sampled_from((torch.qint8, torch.quint8)),
           weight_qscheme=st.sampled_from((torch.per_channel_affine, torch.per_channel_symmetric,
                                           torch.per_channel_affine_float_qparams)))
    def test_input_weight_eq_observer(self, ndim, input_qdtype, input_qscheme, weight_qdtype, weight_qscheme):
        sizes = []
        for _ in range((ndim - 1) * 2):
            sizes.append(np.random.randint(2, 10))

        channel = np.random.randint(1, 10)
        if ndim == 2:
            x = np.random.random(size=(sizes[0], channel))
            w = np.random.random(size=(sizes[1], channel))
        elif ndim == 3:
            x = np.random.random(size=(sizes[0], channel, sizes[1]))
            w = np.random.random(size=(sizes[2], channel, sizes[3]))
        elif ndim == 4:
            x = np.random.random(size=(sizes[0], channel, sizes[1], sizes[2]))
            w = np.random.random(size=(sizes[3], channel, sizes[4], sizes[5]))
        elif ndim == 5:
            x = np.random.random(size=(sizes[0], channel, sizes[1], sizes[2], sizes[3]))
            w = np.random.random(size=(sizes[4], channel, sizes[5], sizes[6], sizes[7]))

        x = (x * 10).round(decimals=2).astype(np.float32)
        w = (w * 10).round(decimals=2).astype(np.float32)

        input_eq_obs = _InputEqualizationObserver(dtype=input_qdtype, qscheme=input_qscheme)
        weight_eq_obs = _WeightEqualizationObserver(dtype=weight_qdtype, qscheme=weight_qscheme)

        ret_x = input_eq_obs(torch.tensor(x))
        ret_w = weight_eq_obs(torch.tensor(w))
        self.assertEqual((ret_x, ret_w), (x, w))

        # Check the min/max input columns are correct
        ref_min_inputs, ref_max_inputs = self.channel_minmax(x)
        min_inputs, max_inputs = input_eq_obs.get_input_minmax()
        self.assertEqual(min_inputs, torch.tensor(ref_min_inputs, dtype=torch.float32))
        self.assertEqual(max_inputs, torch.tensor(ref_max_inputs, dtype=torch.float32))

        # Check the min/max weight columns are correct
        ref_min_weights_col, ref_max_weights_col = self.channel_minmax(w)
        min_weights_col, max_weights_col = weight_eq_obs.get_weight_col_minmax()
        self.assertEqual(min_weights_col, torch.tensor(ref_min_weights_col, dtype=torch.float32))
        self.assertEqual(max_weights_col, torch.tensor(ref_max_weights_col, dtype=torch.float32))

        # Check the equalization scale is correct
        equalization_scale = calculate_equalization_scale(input_eq_obs, weight_eq_obs)
        ref_equalization_scale = np.sqrt((ref_max_weights_col - ref_min_weights_col) /
                                         (ref_max_inputs - ref_min_inputs))
        self.assertEqual(equalization_scale, torch.tensor(ref_equalization_scale, dtype=torch.float32))

        input_eq_obs.set_equalization_scale(equalization_scale)
        weight_eq_obs.set_equalization_scale(equalization_scale)

        # Check the input scale/zero-point values
        min_input_scaled, max_input_scaled = input_eq_obs.calculate_scaled_minmax()
        input_quant_obs = MinMaxObserver(dtype=input_qdtype, qscheme=input_qscheme)
        input_quant_obs.min_val = min_input_scaled
        input_quant_obs.max_val = max_input_scaled
        input_qparams = input_quant_obs.calculate_qparams()

        ref_min_input_scaled = np.min(ref_min_inputs * ref_equalization_scale)
        ref_min_input_scaled = min(0, ref_min_input_scaled)
        ref_max_input_scaled = np.max(ref_max_inputs * ref_equalization_scale)
        ref_max_input_scaled = max(0, ref_max_input_scaled)

        if input_qscheme == torch.per_tensor_symmetric:
            ref_scale = 2 * max(abs(ref_min_input_scaled), ref_max_input_scaled) / 255
            ref_zero_point = 0 if input_qdtype is torch.qint8 else 128
        else:
            ref_scale = (ref_max_input_scaled - ref_min_input_scaled) / 255
            quant_min = -128 if input_qdtype is torch.qint8 else 0
            quant_max = 127 if input_qdtype is torch.qint8 else 255
            ref_zero_point = quant_min - np.round(ref_min_input_scaled / ref_scale)
            np.clip(ref_zero_point, quant_min, quant_max)

        self.assertEqual(input_qparams[0].item(), ref_scale, atol=1e-5, rtol=0)
        self.assertEqual(input_qparams[1].item(), ref_zero_point)

        # During input-weight equalization, we will scale the weights so that
        # the following weight quantized observer will have the correct scaled qparams
        # Check the weight scale/zero-point values of the quantized observer
        weight_quant_obs = PerChannelMinMaxObserver(ch_axis=1, dtype=weight_qdtype, qscheme=weight_qscheme)

        # Scale the weights for input-weight equalization
        new_shape = [1] * w.ndim
        new_shape[1] = w.shape[1]
        ref_w_scaled = w * np.reciprocal(ref_equalization_scale.reshape(tuple(new_shape)))

        w = torch.tensor(w)
        new_shape[1] = w.size(1)
        w_scaled = torch.mul(w, torch.reciprocal(equalization_scale.view(new_shape)))

        self.assertEqual(w_scaled, ref_w_scaled)

        # Call forward on the weight quantization observer
        weight_quant_obs(w_scaled)

        # Check the min/max weight rows are correct
        ref_min_weights_scaled, ref_max_weights_scaled = self.channel_minmax(ref_w_scaled)
        self.assertEqual(weight_quant_obs.min_val, torch.tensor(ref_min_weights_scaled, dtype=torch.float32))
        self.assertEqual(weight_quant_obs.max_val, torch.tensor(ref_max_weights_scaled, dtype=torch.float32))

        weight_qparams = weight_quant_obs.calculate_qparams()

        if weight_qscheme == torch.per_channel_symmetric:
            ref_min_weights_scaled = np.minimum(np.zeros(ref_min_weights_scaled.shape), ref_min_weights_scaled)
            ref_max_weights_scaled = np.maximum(np.zeros(ref_max_weights_scaled.shape), ref_max_weights_scaled)

            ref_scales = 2 * np.maximum(np.abs(ref_min_weights_scaled), ref_max_weights_scaled) / 255
            ref_zero_points = np.zeros_like(
                ref_scales) if weight_qdtype is torch.qint8 else np.ones_like(ref_scales) * 128
        elif weight_qscheme == torch.per_channel_affine_float_qparams:
            ref_scales = (ref_max_weights_scaled - ref_min_weights_scaled) / 255
            ref_scales = np.where(ref_scales > 1e-7, ref_scales, np.ones_like(ref_scales))
            ref_zero_points = -1 * ref_min_weights_scaled / ref_scales
        else:
            ref_min_weights_scaled = np.minimum(np.zeros_like(ref_min_weights_scaled), ref_min_weights_scaled)
            ref_max_weights_scaled = np.maximum(np.zeros_like(ref_max_weights_scaled), ref_max_weights_scaled)

            ref_scales = (ref_max_weights_scaled - ref_min_weights_scaled) / 255
            ref_zero_points = -128 if weight_qdtype is torch.qint8 else 0
            ref_zero_points = ref_zero_points - np.round(ref_min_weights_scaled / ref_scales)

        self.assertTrue(torch.allclose(weight_qparams[0], torch.tensor(
            ref_scales, dtype=weight_qparams[0].dtype), atol=0.0001))
        self.assertTrue(torch.allclose(weight_qparams[1], torch.tensor(
            ref_zero_points, dtype=weight_qparams[1].dtype), atol=1))

    def test_input_weight_equalization_prepare(self):
        """ Tests that graphs created after prepare_fx is as expected
        """

        single_nn_layer_node_occurrence = {
            ns.call_module(_InputEqualizationObserver): 1,
            ns.call_module(MinMaxObserver): 2,
        }

        two_nn_layer_node_occurrence = {
            ns.call_module(_InputEqualizationObserver): 2,
            ns.call_module(MinMaxObserver): 3,
        }

        single_F_layer_node_occurrence = {
            ns.call_module(_InputEqualizationObserver): 1,
            ns.call_module(_WeightEqualizationObserver): 1,
            ns.call_module(MinMaxObserver): 3,
        }

        two_F_layer_node_occurrence = {
            ns.call_module(_InputEqualizationObserver): 2,
            ns.call_module(_WeightEqualizationObserver): 2,
            ns.call_module(MinMaxObserver): 5,
        }

        fp_F_layer_node_occurrence = {
            ns.call_module(_InputEqualizationObserver): 2,
            ns.call_module(_WeightEqualizationObserver): 2,
            ns.call_module(MinMaxObserver): 6,
        }

        tests = [(SingleLayerLinearModel, single_nn_layer_node_occurrence),
                 (TwoLayerLinearModel, two_nn_layer_node_occurrence),
                 (TwoLayerFunctionalLinearModel, two_F_layer_node_occurrence),
                 (FunctionalLinearAddModel, fp_F_layer_node_occurrence),
                 (LinearReluModel, single_nn_layer_node_occurrence),
                 (LinearReluLinearModel, two_nn_layer_node_occurrence),
                 (FunctionalLinearReluModel, single_F_layer_node_occurrence),
                 (FunctionalLinearReluLinearModel, two_F_layer_node_occurrence),
                 (ConvModel, single_nn_layer_node_occurrence),
                 (TwoLayerConvModel, two_nn_layer_node_occurrence),
                 (TwoLayerFunctionalConvModel, two_F_layer_node_occurrence),
                 (ConvReluModel, single_nn_layer_node_occurrence),
                 (ConvReluConvModel, two_nn_layer_node_occurrence),
                 (FunctionalConvReluModel, single_F_layer_node_occurrence),
                 (FunctionalConvReluConvModel, two_F_layer_node_occurrence)]

        for (M, node_occurrence) in tests:
            m = M().eval()
            prepared = prepare_fx(m, specific_qconfig_dict, equalization_qconfig_dict=default_equalization_qconfig_dict)
            self.checkGraphModuleNodes(prepared, expected_node_occurrence=node_occurrence)

    def test_input_weight_equalization_branching(self):
        """ Tests that graphs containing branches are prepared correctly.
        Specifically, equalization observers should not be inserted in front of
        branches in which both initial layers in the branches plan to be
        quantized.
        """

        # Tests that we do not add an equalization observer due to both initial
        # nodes in the branch containing layers that need to be equalized.
        # Note that this should print out 2 warning messages for not being able
        # to equalize layers linear1 and linear1 because it is part of a branch
        class TestBranchingWithoutEqualizationModel(nn.Module):
            def __init__(self) -> None:
                super().__init__()
                self.linear1 = nn.Linear(5, 5)
                self.linear2 = nn.Linear(5, 5)

            def forward(self, x):
                y = self.linear1(x)
                z = self.linear2(x)
                return torch.add(y, z)

        no_eq_branching_node_occurrence = {
            ns.call_module(_InputEqualizationObserver): 0,
            ns.call_module(MinMaxObserver): 3,
        }

        m = TestBranchingWithoutEqualizationModel().eval()
        prepared = prepare_fx(m, specific_qconfig_dict, equalization_qconfig_dict=default_equalization_qconfig_dict)
        self.checkGraphModuleNodes(prepared, expected_node_occurrence=no_eq_branching_node_occurrence)

        # Tests that we will add an equalization observer because there is only
        # one initial node in the branch that needs to be equalized
        class TestBranchingWithEqualizationModel(nn.Module):
            def __init__(self) -> None:
                super().__init__()
                self.linear1 = nn.Linear(5, 5)

            def forward(self, x):
                y = self.linear1(x)
                z = torch.add(x, 5)
                return torch.add(y, z)

        eq_branching_node_occurrence = {
            ns.call_module(_InputEqualizationObserver): 1,
            ns.call_module(MinMaxObserver): 2,
        }

        m = TestBranchingWithEqualizationModel().eval()
        prepared = prepare_fx(m, specific_qconfig_dict, equalization_qconfig_dict=default_equalization_qconfig_dict)
        self.checkGraphModuleNodes(prepared, expected_node_occurrence=eq_branching_node_occurrence)

    @skipIfNoFBGEMM
    def test_input_weight_equalization_convert(self):
        """ Tests that the modified model for equalization (before quantization)
        returns the same output as the original model
        """

        tests = [(SingleLayerLinearModel, 2), (LinearAddModel, 2), (TwoLayerLinearModel, 2),
                 (SingleLayerFunctionalLinearModel, 2), (FunctionalLinearAddModel, 2),
                 (TwoLayerFunctionalLinearModel, 2),
                 (LinearReluModel, 2), (LinearReluLinearModel, 2), (LinearReluAddModel, 2),
                 (FunctionalLinearReluModel, 2), (FunctionalLinearReluLinearModel, 2),
                 (ConvModel, 4), (TwoLayerConvModel, 4), (SingleLayerFunctionalConvModel, 4),
                 (TwoLayerFunctionalConvModel, 4),
                 (ConvReluModel, 4), (ConvReluConvModel, 4), (ConvReluAddModel, 4),
                 (FunctionalConvReluModel, 4), (FunctionalConvReluConvModel, 4)]

        for (M, ndim) in tests:
            m = M().eval()

            if ndim == 2:
                x = torch.rand((5, 5))
            elif ndim == 4:
                x = torch.rand((16, 3, 224, 224))

            prepared = prepare_fx(
                copy.deepcopy(m),
                specific_qconfig_dict,
                equalization_qconfig_dict=default_equalization_qconfig_dict
            )
            output = prepared(x)

            convert_ref = _convert_equalization_ref(prepared)
            convert_ref_output = convert_ref(x)

            prepared = prepare_fx(m, specific_qconfig_dict, equalization_qconfig_dict=default_equalization_qconfig_dict)
            prepared(x)
            convert_fx(prepared)  # Check if compile
            self.assertEqual(output, convert_ref_output)

    def calculate_equalization_scale_ref(self, x, w):
        """ Calculates the equalization scale based on the input and weight
        """
        min_inputs = x.min(axis=0)
        max_inputs = x.max(axis=0)

        min_weights_col = w.min(axis=0)
        max_weights_col = w.max(axis=0)

        equalization_scale = np.sqrt((max_weights_col - min_weights_col) /
                                     (max_inputs - min_inputs))
        return equalization_scale

    def get_expected_eq_scales(self, model, x):
        """ For each module in the graph, we want to calculate the equalization
        scale at that point. This only works for models containing single or
        connected linear layers.
        """
        exp_eq_scales = []
        for _, module in model.named_children():
            weight = module.weight.detach().numpy()
            bias = module.bias.detach().numpy()

            eq_scale = self.calculate_equalization_scale_ref(x, weight)
            exp_eq_scales.append(eq_scale)

            x = x @ weight.T + bias

        return exp_eq_scales

    def test_input_weight_equalization_equalization_scales(self):
        """ After applying the equalization functions, check if the equalization
        scales are the expected values
        """

        tests = [SingleLayerLinearModel, TwoLayerLinearModel,
                 SingleLayerFunctionalLinearModel, TwoLayerFunctionalLinearModel]

        x = torch.rand((5, 5))
        for M in tests:
            m = M().eval()
            exp_eq_scales = self.get_expected_eq_scales(m, x.detach().numpy())

            prepared = prepare_fx(m, specific_qconfig_dict, equalization_qconfig_dict=default_equalization_qconfig_dict)
            prepared(x)
            convert_ref = _convert_equalization_ref(prepared)
            convert_ref(x)

            counter = 0
            for node in convert_ref.graph.nodes:
                if 'equalization_scale' in node.name and node.op == 'get_attr':
                    self.assertEqual(convert_ref.get_buffer(str(node.target)).reshape(-1), exp_eq_scales[counter])
                    counter += 1

    def get_expected_weights_bias(self, model, x, exp_eq_scales):
        """ For each module in the graph, we want to calculate the expected
        scaled weight and bias values. This only works for models containing
        single or connected linear layers.
        """
        exp_weights = []
        exp_bias = []
        for i, (_, module) in enumerate(model.named_children()):
            weight = module.weight.detach().numpy()
            bias = module.bias.detach().numpy()

            scaled_weight = weight * np.reciprocal(exp_eq_scales[i])
            scaled_bias = bias
            if i + 1 < len(exp_eq_scales):
                scaled_weight = (scaled_weight.T * exp_eq_scales[i + 1]).T
                scaled_bias = (scaled_bias.T * exp_eq_scales[i + 1]).T

            exp_weights.append(scaled_weight)
            exp_bias.append(scaled_bias)

            x = x @ weight.T + bias

        return exp_weights, exp_bias

    def test_input_weight_equalization_weights_bias(self):
        """ After applying the equalization functions check if the weights and
        biases are as expected
        """

        tests = [SingleLayerLinearModel, TwoLayerLinearModel,
                 SingleLayerFunctionalLinearModel, TwoLayerFunctionalLinearModel]

        x = torch.rand((5, 5))
        for M in tests:
            m = M().eval()
            exp_eq_scales = self.get_expected_eq_scales(m, x.detach().numpy())
            exp_weights, exp_bias = self.get_expected_weights_bias(m, x.detach().numpy(), exp_eq_scales)

            prepared = prepare_fx(m, specific_qconfig_dict, equalization_qconfig_dict=default_equalization_qconfig_dict)
            prepared(x)
            convert_ref = _convert_equalization_ref(prepared)
            convert_ref(x)

            modules = dict(convert_ref.named_modules(remove_duplicate=False))
            counter = 0
            for node in convert_ref.graph.nodes:
                if node.op == 'call_module' and isinstance(modules[str(node.target)], nn.Linear):
                    self.assertEqual(modules[str(node.target)].weight, exp_weights[counter])
                    self.assertEqual(modules[str(node.target)].bias, exp_bias[counter])
                    counter += 1

    def get_expected_inp_act_vals(self, model, x, exp_eq_scales, exp_weights, exp_bias):
        """ For each module in the graph, we want to calculate the expected
        min/max values for every input activation node. This only works for
        models containing only single or connected linear layers.
        """
        x = x * exp_eq_scales[0]

        exp_inp_activation_vals = []
        for i, _ in enumerate(model.named_children()):
            exp_inp_activation_vals.append((x.min(), x.max()))
            x = x @ exp_weights[i].T + exp_bias[i]

        exp_inp_activation_vals.append((x.min(), x.max()))
        return exp_inp_activation_vals

    def get_expected_weight_act_vals(self, exp_weights):
        """ For each module in the graph, we want to calculate the expected
        min/max values for every weight activation node. This is assuming that
        the weight observers are all MinMaxObservers.
        """

        exp_weight_activation_vals = []
        for w in exp_weights:
            exp_weight_activation_vals.append((w.min(), w.max()))

        return exp_weight_activation_vals

    def test_input_weight_equalization_activation_values(self):
        """ After applying the equalization functions check if the input
        observer's min/max values are as expected
        """

        tests = [SingleLayerLinearModel, TwoLayerLinearModel, SingleLayerFunctionalLinearModel]

        x = torch.rand((5, 5))
        torch.manual_seed(0)
        for M in tests:
            m = M().eval()
            exp_eq_scales = self.get_expected_eq_scales(m, x.detach().numpy())
            exp_weights, exp_bias = self.get_expected_weights_bias(m, x.detach().numpy(), exp_eq_scales)
            exp_inp_act_vals = self.get_expected_inp_act_vals(m, x, exp_eq_scales, exp_weights, exp_bias)
            exp_weight_act_vals = self.get_expected_weight_act_vals(exp_weights)

            prepared = prepare_fx(m, specific_qconfig_dict, equalization_qconfig_dict=default_equalization_qconfig_dict)
            prepared(x)
            convert_ref = _convert_equalization_ref(prepared)
            convert_ref(x)

            modules = dict(convert_ref.named_modules(remove_duplicate=False))
            inp_counter = 0
            weight_counter = 0
            for node in convert_ref.graph.nodes:
                if "weight" not in node.name and node.op == 'call_module' and \
                   isinstance(modules[str(node.target)], MinMaxObserver):
                    # Check min/max values of input activation layers
                    exp_min_val, exp_max_val = exp_inp_act_vals[inp_counter]
                    self.assertEqual(modules[str(node.target)].min_val, exp_min_val)
                    self.assertEqual(modules[str(node.target)].max_val, exp_max_val)
                    inp_counter += 1

                elif node.op == 'call_module' and isinstance(modules[str(node.target)], MinMaxObserver):
                    # Check min/max values of weight activation layers
                    assert("weight" in node.name)
                    exp_min_val, exp_max_val = exp_weight_act_vals[weight_counter]
                    self.assertEqual(modules[str(node.target)].min_val, exp_min_val)
                    self.assertEqual(modules[str(node.target)].max_val, exp_max_val)
                    weight_counter += 1

    def check_orig_and_eq_graphs(self, orig_model, eq_model):
        """ Given a non-equalized model and an equalized model, check that the
        graphs are structured in the same way, except the equalized model has
        additional 'equalization_scale' and 'mul' nodes.
        """
        orig_idx = 0
        orig_nodes = list(orig_model.graph.nodes)
        orig_modules = dict(orig_model.named_modules(remove_duplicate=False))

        eq_idx = 0
        eq_nodes = list(eq_model.graph.nodes)
        eq_modules = dict(eq_model.named_modules(remove_duplicate=False))

        while orig_idx < len(orig_nodes) and eq_idx < len(eq_nodes):
            if 'equalization_scale' in eq_nodes[eq_idx].name and 'mul' in eq_nodes[eq_idx + 1].name:
                # Skip the equalization and mul nodes
                eq_idx += 2
                continue
            elif orig_nodes[orig_idx].op != eq_nodes[eq_idx].op:
                return False
            elif orig_nodes[orig_idx].op == 'call_module':
                # Check that the type of call_modules are the same (ex. nn.Linear, MinMaxObserver)
                orig_node = orig_nodes[orig_idx]
                eq_node = eq_nodes[eq_idx]
                if type(orig_modules[orig_node.target]) is not type(eq_modules[eq_node.target]):
                    return False
            elif orig_nodes[orig_idx].op == 'call_function':
                # Check that the call_functions are the same (ex. F.linear)
                orig_node = orig_nodes[orig_idx]
                eq_node = eq_nodes[eq_idx]
                if orig_node.target != eq_node.target:
                    return False

            eq_idx += 1
            orig_idx += 1

        return True

    @skipIfNoFBGEMM
    def test_input_weight_equalization_graphs(self):
        """ Tests that the modified model for equalization has the same graph
        structure as the model without equalization (before and after
        quantization).
        """

        linear_node_list = [
            ns.call_function(torch.mul),
            ns.call_function(torch.quantize_per_tensor),
            ns.call_module(nnq.Linear),
            ns.call_method('dequantize')
        ]

        linearAdd_node_list = [
            ns.call_function(torch.mul),
            ns.call_function(torch.quantize_per_tensor),
            ns.call_module(nnq.Linear),
            ns.call_method('dequantize'),
            ns.call_function(torch.add),
            ns.call_function(torch.mul),
            ns.call_function(torch.quantize_per_tensor),
            ns.call_module(nnq.Linear),
            ns.call_method('dequantize')
        ]

        linear2_node_list = [
            ns.call_function(torch.mul),
            ns.call_function(torch.quantize_per_tensor),
            ns.call_module(nnq.Linear),
            ns.call_module(nnq.Linear),
            ns.call_method('dequantize')
        ]

        functionalLinear_node_list = [
            ns.call_function(torch.mul),
            ns.call_function(torch.quantize_per_tensor),
            ns.call_function(torch.ops.quantized.linear),
            ns.call_method('dequantize')
        ]

        functionalLinearAdd_node_list = [
            ns.call_function(torch.mul),
            ns.call_function(torch.quantize_per_tensor),
            ns.call_function(torch.ops.quantized.linear),
            ns.call_method('dequantize'),
            ns.call_function(torch.add),
            ns.call_function(torch.mul),
            ns.call_function(torch.quantize_per_tensor),
            ns.call_function(torch.ops.quantized.linear),
            ns.call_method('dequantize')
        ]

        functionalLinear2_node_list = [
            ns.call_function(torch.mul),
            ns.call_function(torch.quantize_per_tensor),
            ns.call_function(torch.ops.quantized.linear),
            ns.call_function(torch.ops.quantized.linear),
            ns.call_method('dequantize')
        ]

        linearRelu_node_list = [
            ns.call_function(torch.mul),
            ns.call_function(torch.quantize_per_tensor),
            ns.call_module(nniq.LinearReLU),
            ns.call_method('dequantize')
        ]

        linearReluLinear_node_list = [
            ns.call_function(torch.mul),
            ns.call_function(torch.quantize_per_tensor),
            ns.call_module(nniq.LinearReLU),
            ns.call_module(nnq.Linear),
            ns.call_method('dequantize')
        ]

        functionalLinearRelu_node_list = [
            ns.call_function(torch.mul),
            ns.call_function(torch.quantize_per_tensor),
            ns.call_function(torch.ops.quantized.linear_relu),
            ns.call_method('dequantize')
        ]

        functionalLinearReluLinear_node_list = [
            ns.call_function(torch.mul),
            ns.call_function(torch.quantize_per_tensor),
            ns.call_function(torch.ops.quantized.linear_relu),
            ns.call_function(torch.ops.quantized.linear),
            ns.call_method('dequantize')
        ]

        conv_node_list = [
            ns.call_function(torch.mul),
            ns.call_function(torch.quantize_per_tensor),
            ns.call_module(nnq.Conv2d),
            ns.call_method('dequantize')
        ]

        conv2_node_list = [
            ns.call_function(torch.mul),
            ns.call_function(torch.quantize_per_tensor),
            ns.call_module(nnq.Conv2d),
            ns.call_module(nnq.Conv2d),
            ns.call_method('dequantize')
        ]

        functionalConv_node_list = [
            ns.call_function(torch.mul),
            ns.call_function(torch.quantize_per_tensor),
            ns.call_function(torch.ops.quantized.conv2d),
            ns.call_method('dequantize')
        ]

        functionalConv2_node_list = [
            ns.call_function(torch.mul),
            ns.call_function(torch.quantize_per_tensor),
            ns.call_function(torch.ops.quantized.conv2d),
            ns.call_function(torch.ops.quantized.conv2d),
            ns.call_method('dequantize')
        ]

        convRelu_node_list = [
            ns.call_function(torch.mul),
            ns.call_function(torch.quantize_per_tensor),
            ns.call_module(nniq.ConvReLU2d),
            ns.call_method('dequantize')
        ]

        convReluConv_node_list = [
            ns.call_function(torch.mul),
            ns.call_function(torch.quantize_per_tensor),
            ns.call_module(nniq.ConvReLU2d),
            ns.call_module(nnq.Conv2d),
            ns.call_method('dequantize')
        ]

        functionalConvRelu_node_list = [
            ns.call_function(torch.mul),
            ns.call_function(torch.quantize_per_tensor),
            ns.call_function(torch.ops.quantized.conv2d_relu),
            ns.call_method('dequantize')
        ]

        functionalConvReluConv_node_list = [
            ns.call_function(torch.mul),
            ns.call_function(torch.quantize_per_tensor),
            ns.call_function(torch.ops.quantized.conv2d_relu),
            ns.call_function(torch.ops.quantized.conv2d),
            ns.call_method('dequantize')
        ]

        tests = [(SingleLayerLinearModel, linear_node_list),
                 (LinearAddModel, linearAdd_node_list),
                 (TwoLayerLinearModel, linear2_node_list),
                 (SingleLayerFunctionalLinearModel, functionalLinear_node_list),
                 (FunctionalLinearAddModel, functionalLinearAdd_node_list),
                 (TwoLayerFunctionalLinearModel, functionalLinear2_node_list),
                 (LinearReluModel, linearRelu_node_list),
                 (LinearReluLinearModel, linearReluLinear_node_list),
                 (FunctionalLinearReluModel, functionalLinearRelu_node_list),
                 (FunctionalLinearReluLinearModel, functionalLinearReluLinear_node_list),
                 (ConvModel, conv_node_list),
                 (TwoLayerConvModel, conv2_node_list),
                 (SingleLayerFunctionalConvModel, functionalConv_node_list),
                 (TwoLayerFunctionalConvModel, functionalConv2_node_list),
                 (ConvReluModel, convRelu_node_list),
                 (ConvReluConvModel, convReluConv_node_list),
                 (FunctionalConvReluModel, functionalConvRelu_node_list),
                 (FunctionalConvReluConvModel, functionalConvReluConv_node_list)]

        for (M, node_list) in tests:
            m = M().eval()
<<<<<<< HEAD

            if ndim == 2:
                x = torch.rand((5, 5))
            elif ndim == 4:
                x = torch.rand((16, 3, 224, 224))

            prepared = prepare_fx(m, specific_qconfig_dict, equalization_qconfig_dict=default_equalization_qconfig_dict)
            prepared(x)
=======
            prepared = prepare_fx(m, specific_qconfig_dict, equalization_qconfig_dict=default_equalization_qconfig_dict)
>>>>>>> 8f6f40e8
            equalized_quantized_model = convert_fx(prepared)

            # Check the order of nodes in the graph
            self.checkGraphModuleNodes(equalized_quantized_model, expected_node_list=node_list)

    @skipIfNoFBGEMM
    def test_input_weight_equalization_results(self):
        """ Tests that for small models, the results of quantized models that
        have been equalized are very close to models that have not been equalized.
        """

        tests = [SingleLayerLinearModel, TwoLayerLinearModel, LinearAddModel,
                 SingleLayerFunctionalLinearModel, TwoLayerFunctionalLinearModel]

        x = torch.rand((5, 5))
        for M in tests:
            m = M().eval()

            # No equalization
            prepared = prepare_fx(copy.deepcopy(m), specific_qconfig_dict, equalization_qconfig_dict={})
            prepared(x)
            quantized = convert_fx(prepared)  # Check if compile
            quantized_output = quantized(x)

            # With equalization
            prepared = prepare_fx(
                copy.deepcopy(m),
                specific_qconfig_dict,
                equalization_qconfig_dict=default_equalization_qconfig_dict
            )
            prepared(x)
            equalized_and_quantized = convert_fx(prepared)  # Check if compile
            equalized_and_quantized_output = equalized_and_quantized(x)
            self.assertTrue(torch.allclose(quantized_output, equalized_and_quantized_output, atol=0.1))

    @skipIfNoFBGEMM
    def test_selective_equalization(self):
        """ Tests that we are able to run numeric suite on the equalized model
        and construct a valid equalization_qconfig_dict equalizing only the top
        4 layers with the highest quantization errors.
        """

        torch.manual_seed(1)

        class M(nn.Module):
            def __init__(self):
                super().__init__()
                self.bot = torch.nn.Sequential(torch.nn.Linear(5, 5))
                self.top = torch.nn.Sequential(torch.nn.Linear(5, 5))

            def forward(self, x):
                x = self.bot(x)
                x = torch.add(x, 5)
                x = self.top(x)
                return x

        float_model = M().eval()
        # Hard coded so that the top layer has a higher quantization error
        x = torch.tensor([[0.0642, 0.7824, 0.4255, 0.7106, 0.5957],
                          [0.8373, 0.8851, 0.8229, 0.0212, 0.8987],
                          [0.9077, 0.7538, 0.4530, 0.5772, 0.1376],
                          [0.0690, 0.9002, 0.7998, 0.2768, 0.8985],
                          [0.0282, 0.5068, 0.6725, 0.1829, 0.5480]])

        # Quantize the float model
        prepared_model = prepare_fx(copy.deepcopy(float_model), specific_qconfig_dict)
        prepared_model(x)
        quantized_model = convert_fx(copy.deepcopy(prepared_model))

        # Get the SQNR between the float and quantized model
        layer_to_sqnr_dict = get_layer_sqnr_dict(copy.deepcopy(prepared_model), quantized_model, x)

        # Construct the equalization_qconfig_dict equalizing layers with the highest
        # quantization errors
        selective_equalization_qconfig_dict = get_equalization_qconfig_dict(layer_to_sqnr_dict, 1)

        # Create the selectively equalized model
        prepared_model = prepare_fx(
            copy.deepcopy(float_model),
            specific_qconfig_dict,
            equalization_qconfig_dict=selective_equalization_qconfig_dict,
        )
        prepared_model(x)
        equalized_model = convert_fx(prepared_model)

        node_list = [
            ns.call_function(torch.quantize_per_tensor),
            ns.call_module(nnq.Linear),
            ns.call_method('dequantize'),
            ns.call_function(torch.add),
            ns.call_function(torch.mul),
            ns.call_function(torch.quantize_per_tensor),
            ns.call_module(nnq.Linear),
            ns.call_method('dequantize')
        ]

        # Check the order of nodes in the graph
        self.checkGraphModuleNodes(equalized_model, expected_node_list=node_list)<|MERGE_RESOLUTION|>--- conflicted
+++ resolved
@@ -749,7 +749,6 @@
 
         for (M, node_list) in tests:
             m = M().eval()
-<<<<<<< HEAD
 
             if ndim == 2:
                 x = torch.rand((5, 5))
@@ -758,9 +757,6 @@
 
             prepared = prepare_fx(m, specific_qconfig_dict, equalization_qconfig_dict=default_equalization_qconfig_dict)
             prepared(x)
-=======
-            prepared = prepare_fx(m, specific_qconfig_dict, equalization_qconfig_dict=default_equalization_qconfig_dict)
->>>>>>> 8f6f40e8
             equalized_quantized_model = convert_fx(prepared)
 
             # Check the order of nodes in the graph
