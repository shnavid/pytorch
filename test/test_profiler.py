import collections
import gc
import unittest

import torch
import torch.nn as nn
from torch.testing._internal.common_utils import (
    TestCase, run_tests, TEST_WITH_ASAN, IS_WINDOWS)
from torch.autograd.profiler import profile
from torch.autograd import kineto_available

import torch.profiler

try:
    import psutil
    HAS_PSUTIL = True
except ImportError:
    HAS_PSUTIL = False


@unittest.skipIf(not HAS_PSUTIL, "Requires psutil to run")
@unittest.skipIf(TEST_WITH_ASAN, "Cannot test with ASAN")
@unittest.skipIf(IS_WINDOWS, "Test is flaky on Windows")
@unittest.skipIf(not torch.cuda.is_available(), "CUDA is required")
class TestProfilerCUDA(TestCase):
    def test_mem_leak(self):
        """Checks that there's no memory leak when using profiler with CUDA
        """
        t = torch.rand(1, 1).cuda()
        p = psutil.Process()
        last_rss = collections.deque(maxlen=5)
        for outer_idx in range(10):
            with profile(use_cuda=True):
                for _ in range(1024):
                    t = torch.mm(t, t)

            gc.collect()
            torch.cuda.empty_cache()
            last_rss.append(p.memory_info().rss)

        # with CUDA events leaking the increase in memory was ~7 MB between
        # profiler invocations above
        is_increasing = all(
            [last_rss[idx] > last_rss[idx - 1] for idx in range(1, len(last_rss))])
        max_diff = -1
        for idx in range(1, len(last_rss)):
            max_diff = max(max_diff, last_rss[idx] - last_rss[idx - 1])
        self.assertTrue(not (is_increasing and max_diff > 100 * 1024),
                        msg='memory usage is increasing, {}'.format(str(last_rss)))

class TestProfiler(TestCase):
    def test_source(self):
        """Checks that source code attribution works for eager, TS and autograd mode
        """
        # avoid automatic inlining
        prev_opt = torch._C._get_graph_executor_optimize()
        torch._C._set_graph_executor_optimize(False)

        @torch.jit.script
        def ts_method_2(x, y):
            return torch.matmul(x, y)

        @torch.jit.script
        def ts_method_1(x, y, z):
            a = x + z
            w = ts_method_2(x, y) + a
            return w.sum()

        class DummyModule(nn.Module):
            def __init__(self):
                super(DummyModule, self).__init__()
                self.conv = torch.nn.Conv2d(3, 2, kernel_size=1, stride=2, padding=3, bias=False)

            def forward(self, x):
                return self.conv(x)

        mod = DummyModule()

        with profile(with_stack=True, use_kineto=kineto_available()) as p:
            x = torch.randn(10, 10, requires_grad=True)
            y = torch.randn(10, 10, requires_grad=True)
            z = x + y
            w = ts_method_1(x, y, z)
            v = 2 * w
            v.backward()
            a = torch.randn(2, 3, 2, 2, requires_grad=True)
            b = mod(a)
            c = b.sum()
            c.backward()

        print(p.key_averages(
            group_by_stack_n=5).table(
            sort_by="self_cpu_time_total", row_limit=-1))

        for e in p.function_events:
            if "aten::add" in e.name or "AddBackward" in e.name:
                self.assertTrue(any(["test_profiler" in entry for entry in e.stack]))
                self.assertTrue(any([(
                    "test_source" in entry or
                    "ts_method_1" in entry or
                    "ts_method_2" in entry) for entry in e.stack]))

        torch._C._set_graph_executor_optimize(prev_opt)

    def payload(self):
        x = torch.randn(10, 10).cuda()
        y = torch.randn(10, 10).cuda()
        z = torch.mm(x, y)
        z = z + y
        z = z.cpu()

    @unittest.skipIf(not kineto_available(), "Kineto is required")
    @unittest.skipIf(not torch.cuda.is_available(), "CUDA is required")
    def test_kineto(self):
        with profile(use_cuda=True, use_kineto=True):
            self.payload()

        # rerun to avoid initial start overhead
        with profile(use_cuda=True, use_kineto=True) as p:
            self.payload()
        print(p.key_averages().table(
            sort_by="self_cuda_time_total", row_limit=-1))
        found_gemm = False
        found_memcpy = False
        for e in p.function_events:
            if "gemm" in e.name:
                found_gemm = True
            if "Memcpy" in e.name or "memcpy" in e.name:
                found_memcpy = True
        self.assertTrue(found_gemm)
        self.assertTrue(found_memcpy)
        # p.export_chrome_trace("/tmp/test_trace.json")


    @unittest.skipIf(not kineto_available(), "Kineto is required")
    @unittest.skipIf(not torch.cuda.is_available(), "CUDA is required")
    def test_kineto_profiler_api(self):
        called_num = [0]

        def test_output_fn(p):
            print(p.key_averages().table(
                sort_by="self_cuda_time_total", row_limit=-1))
            # p.export_chrome_trace("/tmp/test_trace_" + str(called_num[0]) + ".json")
            called_num[0] += 1

        with profile(use_cuda=True, use_kineto=True):
            self.payload()

        with torch.profiler.profile(
            activities=[
                torch.profiler.ProfilerActivity.CPU,
                torch.profiler.ProfilerActivity.CUDA],
            enable_pred=torch.profiler.EnablePred(
                wait=1,
                warmup=1,
                active=2,
                output_fn=test_output_fn)
        ) as p:
            for idx in range(8):
                self.payload()
                p.next_step()

        self.assertEqual(called_num[0], 2)

<<<<<<< HEAD
    def test_module_attrib_eager(self):
        class DummyModule_1(nn.Module):
            def __init__(self):
                super(DummyModule_1, self).__init__()
                self.conv = torch.nn.Conv2d(3, 2, kernel_size=1, stride=2, padding=3, bias=False)

            def forward(self, x):
                return self.conv(x)

        class DummyModule_2(nn.Module):
            def __init__(self):
                super(DummyModule_2, self).__init__()
                self.dummy = DummyModule_1()

            def forward(self, x):
                return self.dummy(x)

        model = DummyModule_2()
        inp = torch.randn(2, 3, 2, 2)
        with profile(with_stack=True, use_kineto=kineto_available()) as p:
            model(inp)

        print(p.key_averages(
            group_by_stack_n=10).table(
            sort_by="self_cpu_time_total", row_limit=-1))

        for e in p.function_events:
            if e.name == "aten::mkldnn_convolution":
                self.assertTrue(any(["DummyModule_1" in entry for entry in e.stack]))
                self.assertTrue(any(["DummyModule_2" in entry for entry in e.stack]))
=======
        # case without enable_pred
        with torch.profiler.profile(
            activities=[
                torch.profiler.ProfilerActivity.CPU,
                torch.profiler.ProfilerActivity.CUDA]
        ) as p:
            self.payload()
        print(p.key_averages().table(
            sort_by="self_cuda_time_total", row_limit=-1))
>>>>>>> a1c89d22


if __name__ == '__main__':
    run_tests()<|MERGE_RESOLUTION|>--- conflicted
+++ resolved
@@ -162,38 +162,6 @@
 
         self.assertEqual(called_num[0], 2)
 
-<<<<<<< HEAD
-    def test_module_attrib_eager(self):
-        class DummyModule_1(nn.Module):
-            def __init__(self):
-                super(DummyModule_1, self).__init__()
-                self.conv = torch.nn.Conv2d(3, 2, kernel_size=1, stride=2, padding=3, bias=False)
-
-            def forward(self, x):
-                return self.conv(x)
-
-        class DummyModule_2(nn.Module):
-            def __init__(self):
-                super(DummyModule_2, self).__init__()
-                self.dummy = DummyModule_1()
-
-            def forward(self, x):
-                return self.dummy(x)
-
-        model = DummyModule_2()
-        inp = torch.randn(2, 3, 2, 2)
-        with profile(with_stack=True, use_kineto=kineto_available()) as p:
-            model(inp)
-
-        print(p.key_averages(
-            group_by_stack_n=10).table(
-            sort_by="self_cpu_time_total", row_limit=-1))
-
-        for e in p.function_events:
-            if e.name == "aten::mkldnn_convolution":
-                self.assertTrue(any(["DummyModule_1" in entry for entry in e.stack]))
-                self.assertTrue(any(["DummyModule_2" in entry for entry in e.stack]))
-=======
         # case without enable_pred
         with torch.profiler.profile(
             activities=[
@@ -203,7 +171,38 @@
             self.payload()
         print(p.key_averages().table(
             sort_by="self_cuda_time_total", row_limit=-1))
->>>>>>> a1c89d22
+
+
+    def test_module_attrib_eager(self):
+        class DummyModule_1(nn.Module):
+            def __init__(self):
+                super(DummyModule_1, self).__init__()
+                self.conv = torch.nn.Conv2d(3, 2, kernel_size=1, stride=2, padding=3, bias=False)
+
+            def forward(self, x):
+                return self.conv(x)
+
+        class DummyModule_2(nn.Module):
+            def __init__(self):
+                super(DummyModule_2, self).__init__()
+                self.dummy = DummyModule_1()
+
+            def forward(self, x):
+                return self.dummy(x)
+
+        model = DummyModule_2()
+        inp = torch.randn(2, 3, 2, 2)
+        with profile(with_stack=True, use_kineto=kineto_available()) as p:
+            model(inp)
+
+        print(p.key_averages(
+            group_by_stack_n=10).table(
+            sort_by="self_cpu_time_total", row_limit=-1))
+
+        for e in p.function_events:
+            if e.name == "aten::mkldnn_convolution":
+                self.assertTrue(any(["DummyModule_1" in entry for entry in e.stack]))
+                self.assertTrue(any(["DummyModule_2" in entry for entry in e.stack]))
 
 
 if __name__ == '__main__':
