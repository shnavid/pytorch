--- conflicted
+++ resolved
@@ -1135,13 +1135,6 @@
     xfail('special.polygamma', 'special_polygamma_n_0'),  # aten.polygamma.default - couldn't find symbolic ...
     xfail('special.xlog1py', ''),  # aten.special_xlog1py.default - couldn't find symbolic meta function/deco...
     xfail('split', ''),  # Cannot call sizes() on tensor with symbolic sizes/strides
-<<<<<<< HEAD
-    xfail('split', 'list_args'),  # Cannot call sizes() on tensor with symbolic sizes/strides
-    xfail('split_with_sizes', ''),  # Cannot call sizes() on tensor with symbolic sizes/strides
-    xfail('stack', ''),  # aten.select.int - couldn't find symbolic meta function/decomposition
-=======
-    xfail('squeeze', ''),  # Cannot call sizes() on tensor with symbolic sizes/strides
->>>>>>> a56a8c0f
     xfail('std', ''),  # Cannot call numel() on tensor with symbolic sizes/strides
     xfail('std_mean', ''),  # Cannot call numel() on tensor with symbolic sizes/strides
     xfail('stft', ''),  # Cannot call sizes() on tensor with symbolic sizes/strides
