--- conflicted
+++ resolved
@@ -319,7 +319,21 @@
   return TORCH_PRECOMPUTE_STRUCT(index_add)().set_dim(dim);
 }
 
-<<<<<<< HEAD
+TORCH_PRECOMPUTE_META_FUNC(_index_reduce)
+(const Tensor& self,
+ int64_t dim,
+ const Tensor& index,
+ const Tensor& source,
+ const c10::string_view reduce,
+ bool include_self) {
+  (void)include_self;
+  TORCH_CHECK(reduce == "prod" || reduce == "mean" || reduce == "amax" || reduce == "amin",
+              "_index_reduce(): Expected reduce to be one of prod, mean, amax or amin but got ", reduce, ".");
+  dim = maybe_wrap_dim(dim, self.dim());
+  index_func_meta_impl(*this, self, dim, index, source, "_index_reduce");
+  return TORCH_PRECOMPUTE_STRUCT(_index_reduce)().set_dim(dim);
+}
+
 static void build_index_op(
     TensorIteratorBase& iter,
     const at::native::AdvancedIndex& info,
@@ -385,21 +399,6 @@
   return TORCH_PRECOMPUTE_STRUCT2(index, Tensor)()
       .set_sizes(std::move(info.indexed_sizes))
       .set_strides(std::move(info.indexed_strides));
-=======
-TORCH_PRECOMPUTE_META_FUNC(_index_reduce)
-(const Tensor& self,
- int64_t dim,
- const Tensor& index,
- const Tensor& source,
- const c10::string_view reduce,
- bool include_self) {
-  (void)include_self;
-  TORCH_CHECK(reduce == "prod" || reduce == "mean" || reduce == "amax" || reduce == "amin",
-              "_index_reduce(): Expected reduce to be one of prod, mean, amax or amin but got ", reduce, ".");
-  dim = maybe_wrap_dim(dim, self.dim());
-  index_func_meta_impl(*this, self, dim, index, source, "_index_reduce");
-  return TORCH_PRECOMPUTE_STRUCT(_index_reduce)().set_dim(dim);
->>>>>>> 0708630d
 }
 
 } // namespace meta
