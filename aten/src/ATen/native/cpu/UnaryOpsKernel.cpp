#define TORCH_ASSERT_NO_OPERATORS
#include <ATen/native/UnaryOps.h>

#include <cmath>
#include <limits>
#include <type_traits>

#include <ATen/Config.h>
#include <ATen/Context.h>
#include <ATen/Dispatch.h>
#include <ATen/Parallel.h>
#include <ATen/cpu/vec/functional.h>
#include <ATen/cpu/vec/vec.h>
#include <ATen/cpu/vml.h>
#include <ATen/native/TensorIterator.h>
#include <ATen/native/cpu/CopyKernel.h>
#include <ATen/native/cpu/Loops.h>
#include <ATen/native/cpu/zmath.h>
#include <ATen/OpMathType.h>

#include <c10/util/math_compat.h>
#include <c10/util/MathConstants.h>
#include <c10/core/Scalar.h>
#include <c10/util/TypeSafeSignMath.h>
#include <c10/util/irange.h>

#if AT_MKL_ENABLED()
#include <mkl.h>
#endif

namespace at::native {

inline namespace CPU_CAPABILITY {

using namespace vec;

static void sigmoid_kernel(TensorIteratorBase& iter) {
  const auto dtype = iter.common_dtype();
  if (at::isReducedFloatingType(dtype)) {
    AT_DISPATCH_REDUCED_FLOATING_TYPES(dtype, "sigmoid_cpu_reduced_float", [&]() {
      cpu_kernel_vec(
          iter,
          [=](scalar_t a) -> scalar_t {
            float a0 = static_cast<float>(a);
            return static_cast<float>(1) / (static_cast<float>(1) + std::exp((-a0)));
          },
          [=](Vectorized<scalar_t> a) {
            Vectorized<float> a0, a1;
            std::tie(a0, a1) = convert_to_float<scalar_t>(a);
            a0 = (Vectorized<float>(static_cast<float>(1)) + a0.neg().exp()).reciprocal();
            a1 = (Vectorized<float>(static_cast<float>(1)) + a1.neg().exp()).reciprocal();
            return convert_from_float<scalar_t>(a0, a1);
          });
    });
  } else {
    AT_DISPATCH_FLOATING_AND_COMPLEX_TYPES(dtype, "sigmoid_cpu", [&]() {
      cpu_kernel_vec(
          iter,
          [=](scalar_t a) -> scalar_t {
            return (static_cast<scalar_t>(1) / (static_cast<scalar_t>(1) + std::exp((-a))));
          },
          [=](Vectorized<scalar_t> a) {
            a = Vectorized<scalar_t>(static_cast<scalar_t>(0)) - a;
            a = a.exp();
            a = Vectorized<scalar_t>(static_cast<scalar_t>(1)) + a;
            a = a.reciprocal();
            return a;
          });
    });
  }
}

#if AT_MKL_ENABLED()

template <typename T>
void VmlLog(int64_t N, const T* X, T* Y) {
  constexpr int64_t K = Vectorized<T>::size();
  at::parallel_for(0, N, K, [=](int64_t begin, int64_t end) {
    using VT = at::opmath_type<T>;
    vec::map(
        [](Vectorized<VT> x_vec) { return x_vec.log(); },
        Y + begin,
        X + begin,
        end - begin);
  });
}

template <>
void VmlLog<float>(int64_t N, const float* X, float* Y) {
  vsLn(N, X, Y);
}

template <>
void VmlLog<double>(int64_t N, const double* X, double* Y) {
  vdLn(N, X, Y);
}

template <typename T>
void LogitMKLKernel(T eps, TensorIteratorBase* it) {
  if (!it->can_use_32bit_indexing()) {
    for (auto& sub_it : it->with_32bit_indexing()) {
      LogitMKLKernel<T>(eps, &sub_it);
    }
    return;
  }

  constexpr int64_t K = Vectorized<T>::size();
  const int64_t N = it->numel();
  const T* X_data = static_cast<T*>(it->data_ptr(1));
  T* Y_data = static_cast<T*>(it->data_ptr(0));
  if (eps < T(0)) {
    at::parallel_for(0, N, K, [=](int64_t begin, int64_t end) {
      for (const auto i : c10::irange(begin, end)) {
        Y_data[i] = X_data[i] == T(1) ? std::numeric_limits<T>::infinity()
                                      : X_data[i] / (T(1) - X_data[i]);
      }
      VmlLog<T>(end - begin, Y_data + begin, Y_data + begin);
    });
  } else {
    const T lo = eps;
    const T hi = T(1) - eps;
    at::parallel_for(0, N, K, [=](int64_t begin, int64_t end) {
      for (const auto i : c10::irange(begin, end)) {
        const T x = X_data[i] < lo ? lo : (X_data[i] > hi ? hi : X_data[i]);
        Y_data[i] =
            x == T(1) ? std::numeric_limits<T>::infinity() : (x / (T(1) - x));
      }
      VmlLog<T>(end - begin, Y_data + begin, Y_data + begin);
    });
  }
}

#else

template <typename T>
void LogitMKLKernel(T eps, TensorIteratorBase* it) {
  TORCH_CHECK(false, "ATen not compiled with MKL");
}

#endif // AT_MKL_ENABLED

static void logit_kernel(TensorIteratorBase& iter, const Scalar& eps_scalar) {
  AT_DISPATCH_FLOATING_TYPES_AND(
      kBFloat16, iter.common_dtype(), "logit_cpu", [&]() {
        const scalar_t eps = eps_scalar.to<scalar_t>();
        if (at::hasMKL() && iter.is_contiguous()) {
          LogitMKLKernel<scalar_t>(eps, &iter);
        } else if (eps < scalar_t(0)) {
          const Vectorized<scalar_t> kOneVec(scalar_t(1));
          cpu_kernel_vec(
              iter,
              [](scalar_t x) {
                return x == scalar_t(1)
                    ? std::numeric_limits<scalar_t>::infinity()
                    : std::log(x / (scalar_t(1) - x));
              },
              [kOneVec](Vectorized<scalar_t> x_vec) {
                return (x_vec / (kOneVec - x_vec)).log();
              });
        } else {
          const scalar_t lo = eps;
          const scalar_t hi = scalar_t(1) - eps;
          const Vectorized<scalar_t> kOneVec(scalar_t(1));
          const Vectorized<scalar_t> lo_vec(lo);
          const Vectorized<scalar_t> hi_vec(hi);
          cpu_kernel_vec(
              iter,
              [lo, hi](scalar_t x) {
                x = x < lo ? lo : (x > hi ? hi : x);
                return x == scalar_t(1)
                    ? std::numeric_limits<scalar_t>::infinity()
                    : std::log(x / (scalar_t(1) - x));
              },
              [kOneVec, lo_vec, hi_vec](Vectorized<scalar_t> x_vec) {
                x_vec = vec::clamp(x_vec, lo_vec, hi_vec);
                return (x_vec / (kOneVec - x_vec)).log();
              });
        }
      });
}

#if !defined(C10_MOBILE)
#define _AT_DISPATCH_ABS_TYPES(TYPE, NAME, ...)                   \
        AT_DISPATCH_ALL_TYPES_AND_COMPLEX_AND4(                   \
            kHalf, kBFloat16, kFloat8_e5m2, kFloat8_e4m3fn,       \
            TYPE, NAME, __VA_ARGS__)
#else
#define _AT_DISPATCH_ABS_TYPES(TYPE, NAME, ...)          \
        AT_DISPATCH_ALL_TYPES_AND_COMPLEX_AND2(          \
            kHalf, kBFloat16,                            \
            TYPE, NAME, __VA_ARGS__)
#endif

static void abs_kernel(TensorIteratorBase& iter) {
  auto dtype = iter.dtype();
  if (dtype == kComplexHalf) {
    using scalar_t = c10::complex<Half>;
    using opmath_t = at::opmath_type<scalar_t>;
    cpu_kernel(iter, [=](scalar_t a) -> scalar_t { return abs_impl(opmath_t{a}); });
  } else {
    _AT_DISPATCH_ABS_TYPES(iter.dtype(), "abs_cpu", [&]() {
      cpu_kernel_vec(
          iter,
          [=](scalar_t a) -> scalar_t { return abs_impl(a); },
          [=](Vectorized<scalar_t> a) { return a.abs(); });
    });
  }
}

static void angle_kernel(TensorIteratorBase& iter) {
  AT_DISPATCH_FLOATING_AND_COMPLEX_TYPES_AND2(kBFloat16, kHalf, iter.common_dtype(), "angle_cpu", [&]() {
    cpu_kernel_vec(
        iter,
        [=](scalar_t a) -> scalar_t { return angle_impl(a); },
        [=](Vectorized<scalar_t> a) { return a.angle(); });
  });
}

// NB: Ignores the negative bit on tensors
void conj_kernel(TensorIteratorBase& iter) {
  AT_DISPATCH_SWITCH(iter.common_dtype(), "conj_cpu",
    AT_DISPATCH_CASE_ALL_TYPES_AND3(kBool, kBFloat16, kHalf, [&] {
      // conj is a no-op for non-complex types
      direct_copy_kernel(iter);
    })
    AT_DISPATCH_CASE_COMPLEX_TYPES_AND(kComplexHalf, [&] {
      cpu_kernel_vec(
          iter,
          [=](scalar_t a) -> scalar_t { return conj_impl(a); },
          [=](Vectorized<scalar_t> a) { return a.conj(); });
    })
  );
}

static void bitwise_not_kernel(TensorIteratorBase& iter) {
  if (iter.dtype() == ScalarType::Bool) {
    // Boolean type does not work with ~ (bitwise NOT) in C++. bitwise_not wraps this operation for both Boolean and
    // integral types.
    cpu_kernel(
          iter,
          [](bool a) {
            return !a;
          });
  } else {
    AT_DISPATCH_INTEGRAL_TYPES(iter.dtype(), "bitwise_not_cpu", [&]() {
      cpu_kernel_vec(
          iter,
          [](scalar_t a) -> scalar_t {
            return ~a;
          },
          [](Vectorized<scalar_t> a) -> Vectorized<scalar_t> {
            return ~a;
          });
    });
  }
}

static void frac_kernel(TensorIteratorBase& iter) {
  AT_DISPATCH_FLOATING_TYPES_AND2(kBFloat16, kHalf, iter.dtype(), "frac_cpu", [&]() {
    cpu_kernel_vec(
        iter,
        [=](scalar_t a) -> scalar_t { return a - std::trunc(a); },
        [=](Vectorized<scalar_t> a) { return a.frac(); });
  });
}

static void logical_not_kernel(TensorIteratorBase& iter) {
  // NOTE: this implementation differs from the CUDA implementation which only does single dispatch
  // (to avoid expensive compilation) because CPU kernels don't handle dynamic_casting
  // (see needs_dynamic_casting).
  AT_DISPATCH_ALL_TYPES_AND_COMPLEX_AND3(kBool, kHalf, kBFloat16, iter.dtype(1), "logical_not_cpu", [&]() {
    using self_t = scalar_t;
    AT_DISPATCH_ALL_TYPES_AND_COMPLEX_AND3(kBool, kHalf, kBFloat16, iter.dtype(0), "logical_not_cpu", [&]() {
      cpu_kernel(iter, [](self_t a) -> scalar_t { return static_cast<scalar_t>(!a); });
    });
  });
}

void reciprocal_kernel(TensorIteratorBase& iter) {
  AT_DISPATCH_FLOATING_AND_COMPLEX_TYPES_AND2(kBFloat16, kHalf, iter.common_dtype(), "reciprocal_cpu", [&]() {
    cpu_kernel_vec(
        iter,
        [=](scalar_t a) __ubsan_ignore_float_divide_by_zero__ -> scalar_t { return static_cast<scalar_t>(1.0) / a; },
        [=](Vectorized<scalar_t> a) { return a.reciprocal(); });
  });
}

// NB: Ignores the negative bit on tensors
void neg_kernel(TensorIteratorBase& iter) {
  AT_DISPATCH_ALL_TYPES_AND_COMPLEX_AND3(kComplexHalf, kBFloat16, kHalf, iter.dtype(), "neg_cpu", [&]() {
    cpu_kernel_vec(
        iter,
        [=](scalar_t a) -> scalar_t { return -a; },
        [=](Vectorized<scalar_t> a) { return a.neg(); });
  });
}

static void sign_kernel(TensorIteratorBase& iter){
  if(iter.dtype() == ScalarType::Bool){
      cpu_kernel(iter, [=](bool x) -> bool { return x; });
  } else {
    AT_DISPATCH_ALL_TYPES_AND2(kBFloat16, ScalarType::Half, iter.dtype(), "sign_cpu", [&]() {
        auto zero_vec = Vectorized<scalar_t>(static_cast<scalar_t>(0));
        auto one_vec = Vectorized<scalar_t>(static_cast<scalar_t>(1));

        cpu_kernel_vec(
          iter,
          [=](scalar_t a) -> scalar_t { return (0 < a) - c10::is_negative(a); },
          [=](Vectorized<scalar_t> self_vec){

              // Comparison operators returns bitmask.
              auto left = Vectorized<scalar_t>::blendv(zero_vec, one_vec, zero_vec < self_vec);
              auto right = Vectorized<scalar_t>::blendv(zero_vec, one_vec, self_vec < zero_vec);

              return left - right;
          });
    });
  }
}

static void signbit_kernel(TensorIteratorBase& iter){
  // NOTE: signbit does not always support integral arguments.
  AT_DISPATCH_SWITCH(iter.input_dtype(), "signbit_cpu",
      AT_DISPATCH_CASE_INTEGRAL_TYPES([&] {
        cpu_kernel(iter, [](scalar_t a) -> bool { return c10::is_negative(a); });
      })
      AT_DISPATCH_CASE_FLOATING_TYPES_AND2(kBFloat16, ScalarType::Half, [&] {
        using opmath_t = at::opmath_type<scalar_t>;
        cpu_kernel(iter, [](scalar_t a) -> bool { return std::signbit(opmath_t{a}); });
      })
    );
}

static void sgn_kernel(TensorIteratorBase& iter) {
  auto dtype = iter.dtype();
  if (dtype == kComplexHalf) {
    using scalar_t = c10::complex<Half>;
    using opmath_t = at::opmath_type<scalar_t>;
    cpu_kernel(
        iter, [=](scalar_t a) -> scalar_t { return sgn_impl(opmath_t{a}); });
  } else {
    AT_DISPATCH_COMPLEX_TYPES(dtype, "sgn_cpu", [&]() {
      cpu_kernel_vec(
        iter,
        [=](scalar_t a) -> scalar_t { return sgn_impl(a); },
        [=](Vectorized<scalar_t> a) { return a.sgn(); });
    });
  }
}

static void sinc_kernel(TensorIteratorBase& iter) {
  AT_DISPATCH_FLOATING_AND_COMPLEX_TYPES_AND2(kBFloat16, kHalf, iter.common_dtype(), "sinc_cpu", [&]() {
    cpu_kernel(
        iter,
        [=](scalar_t a) -> scalar_t {
          if (a == scalar_t(0)) {
            return scalar_t(1);
          } else {
            scalar_t product = c10::pi<scalar_t> * a;
            return std::sin(product) / product;
          }
        });
  });
}

static void sinh_kernel(TensorIteratorBase& iter) {
  AT_DISPATCH_FLOATING_AND_COMPLEX_TYPES_AND2(kBFloat16, kHalf, iter.dtype(), "sinh_cpu", [&]() {
    cpu_kernel_vec(
        iter,
        [=](scalar_t a) -> scalar_t { return std::sinh(a); },
        [=](Vectorized<scalar_t> self_vec){return self_vec.sinh();});
  });
}

static void cosh_kernel(TensorIteratorBase& iter) {
  AT_DISPATCH_FLOATING_AND_COMPLEX_TYPES_AND2(kBFloat16, kHalf, iter.dtype(), "cosh_cpu", [&]() {
    cpu_kernel_vec(
        iter,
        [=](scalar_t a) -> scalar_t { return std::cosh(a); },
        [=](Vectorized<scalar_t> self_vec){return self_vec.cosh();});
  });
}

static void acosh_kernel(TensorIteratorBase& iter) {
    AT_DISPATCH_FLOATING_AND_COMPLEX_TYPES_AND2(kBFloat16, kHalf, iter.dtype(), "acosh_cpu", [&]() {
      cpu_kernel(
        iter,
        [=](scalar_t a) -> scalar_t { return std::acosh(a); });
    });
}

static void asinh_kernel(TensorIteratorBase& iter) {
    AT_DISPATCH_FLOATING_AND_COMPLEX_TYPES_AND2(kBFloat16, kHalf, iter.dtype(), "asinh_cpu", [&]() {
      cpu_kernel(
        iter,
        [=](scalar_t a) -> scalar_t { return std::asinh(a); });
    });
}

static void atanh_kernel(TensorIteratorBase& iter) {
    AT_DISPATCH_FLOATING_AND_COMPLEX_TYPES_AND2(kBFloat16, kHalf, iter.dtype(), "atanh_cpu", [&]() {
      cpu_kernel(
        iter,
        [=](scalar_t a) -> scalar_t { return std::atanh(a); });
    });
}

static void digamma_kernel(TensorIteratorBase& iter) {
  AT_DISPATCH_FLOATING_TYPES_AND2(kBFloat16, kHalf, iter.common_dtype(), "digamma", [&]() {
    cpu_kernel(
        iter,
        [=](scalar_t a) -> scalar_t { return calc_digamma(a); });
  });
}

static void trigamma_kernel(TensorIteratorBase& iter) {
  AT_DISPATCH_FLOATING_TYPES_AND2(kBFloat16, kHalf, iter.dtype(), "trigamma", [&]() {
    cpu_kernel(
        iter,
        [=](scalar_t a) -> scalar_t { return trigamma(a); });
  });
}

static void exp2_kernel(TensorIteratorBase& iter) {
  AT_DISPATCH_FLOATING_AND_COMPLEX_TYPES_AND2(
      kBFloat16, kHalf, iter.dtype(), "exp2", [&] {
    cpu_kernel_vec(
        iter,
        [](scalar_t a) -> scalar_t { return exp2_impl(a); },
        [](Vectorized<scalar_t> a) { return a.exp2(); });
  });
}

static void polygamma_kernel(TensorIteratorBase& iter, int64_t n) {
  if (n == 0) {
    digamma_kernel(iter);
  } else if (n == 1) {
    trigamma_kernel(iter);
  } else {
    AT_DISPATCH_FLOATING_TYPES_AND2(kBFloat16, kHalf, iter.dtype(), "polygamma", [&]() {
      cpu_kernel(
          iter, [=](scalar_t a) -> scalar_t { return calc_polygamma(a, n); });
    });
  }
}

template<typename scalar_t>
inline scalar_t _nan_to_num_replace(scalar_t a, scalar_t nan_replacement, scalar_t pos_inf_replacement, scalar_t neg_inf_replacement) {
  return at::_isnan(a)
    ? nan_replacement
    : (a == std::numeric_limits<scalar_t>::infinity()
      ? pos_inf_replacement
      : (a == -std::numeric_limits<scalar_t>::infinity()
        ? neg_inf_replacement
        : a));
}

static void nan_to_num_kernel(
    TensorIteratorBase& iter,
    c10::optional<double> nan,
    c10::optional<double> pos_inf,
    c10::optional<double> neg_inf) {
<<<<<<< HEAD
  AT_DISPATCH_FLOATING_TYPES_AND2(kBFloat16, kHalf, iter.dtype(), "nan_to_num", [&]() {
    scalar_t nan_replacement = static_cast<scalar_t>(nan.value_or(0.));
    scalar_t pos_inf_replacement = pos_inf.has_value()
        ? static_cast<scalar_t>(pos_inf.value())
        : std::numeric_limits<scalar_t>::max();
    scalar_t neg_inf_replacement = neg_inf.has_value()
        ? static_cast<scalar_t>(neg_inf.value())
        : std::numeric_limits<scalar_t>::lowest();
    using vec_t = Vectorized<scalar_t>;

    cpu_kernel_vec(iter, [=](scalar_t a) -> scalar_t {
      if (at::_isnan(a)) {
        return nan_replacement;
      }
      if (a == std::numeric_limits<scalar_t>::infinity()) {
        return pos_inf_replacement;
      }
      if (a == -std::numeric_limits<scalar_t>::infinity()) {
        return neg_inf_replacement;
      }
      return a;
    }, [=](vec_t a) -> vec_t {
      vec_t inf(std::numeric_limits<scalar_t>::infinity());
      vec_t result;
      result = vec_t::blendv(a, vec_t(nan_replacement), a.isnan());
      result = vec_t::blendv(result, vec_t(pos_inf_replacement), a == inf);
      result = vec_t::blendv(result, vec_t(neg_inf_replacement), a == inf.neg());
      return result;
=======
  if (isComplexType(iter.dtype())) {
    AT_DISPATCH_COMPLEX_TYPES(iter.dtype(), "nan_to_num", [&]() {
      using value_t = scalar_t::value_type;
      value_t nan_replacement = static_cast<value_t>(nan.value_or(0.));
      value_t pos_inf_replacement = pos_inf.has_value()
          ? static_cast<value_t>(pos_inf.value())
          : std::numeric_limits<value_t>::max();
      value_t neg_inf_replacement = neg_inf.has_value()
          ? static_cast<value_t>(neg_inf.value())
          : std::numeric_limits<value_t>::lowest();

      cpu_kernel(iter, [=](scalar_t a) -> scalar_t {
        value_t res_real = _nan_to_num_replace(
          a.real(), nan_replacement, pos_inf_replacement, neg_inf_replacement);
        value_t res_imag = _nan_to_num_replace(
          a.imag(), nan_replacement, pos_inf_replacement, neg_inf_replacement);
        return scalar_t(res_real, res_imag);
      });
>>>>>>> cb0ed81e
    });
  } else {
    AT_DISPATCH_FLOATING_TYPES_AND2(kBFloat16, kHalf, iter.dtype(), "nan_to_num", [&]() {
      scalar_t nan_replacement = static_cast<scalar_t>(nan.value_or(0.));
      scalar_t pos_inf_replacement = pos_inf.has_value()
          ? static_cast<scalar_t>(pos_inf.value())
          : std::numeric_limits<scalar_t>::max();
      scalar_t neg_inf_replacement = neg_inf.has_value()
          ? static_cast<scalar_t>(neg_inf.value())
          : std::numeric_limits<scalar_t>::lowest();

      cpu_kernel(iter, [=](scalar_t a) -> scalar_t {
        return _nan_to_num_replace(
          a, nan_replacement, pos_inf_replacement, neg_inf_replacement);
      });
    });
  }
}

static void kaiser_window_kernel(TensorIteratorBase& iter, int64_t window_length, double beta){
  AT_DISPATCH_FLOATING_TYPES_AND2(kBFloat16, kHalf, iter.dtype(), "kaiser_window_cpu", [&](){
    using opmath_t = at::opmath_type<scalar_t>;
    const opmath_t alpha = static_cast<opmath_t>((window_length - 1) / 2.0);
    const opmath_t beta_ = static_cast<opmath_t>(beta);
    cpu_kernel(iter, [=](scalar_t a){
        return calc_i0(beta_ * std::sqrt(1 - std::pow((static_cast<opmath_t>(a) - alpha) / alpha, static_cast<opmath_t>(2.0)))) / calc_i0(beta_);
    });
  });
}

void rsqrt_kernel(TensorIteratorBase& iter) {
  AT_DISPATCH_FLOATING_AND_COMPLEX_TYPES_AND2(kBFloat16, kHalf, iter.common_dtype(), "rsqrt_cpu", [&] {
    cpu_kernel_vec(
        iter,
        [=](scalar_t a) __ubsan_ignore_float_divide_by_zero__ -> scalar_t {
          return (static_cast<scalar_t>(1)) / std::sqrt(a);
        },
        [=](Vectorized<scalar_t> a) { return a.rsqrt(); });
  });
}

static void entr_kernel(TensorIteratorBase& iter) {
  AT_DISPATCH_FLOATING_TYPES_AND2(
      kBFloat16, kHalf, iter.common_dtype(), "entr_cpu", [&] {
        cpu_kernel(iter, [](scalar_t x) -> scalar_t {
          if (at::_isnan(x)) {
            return x;
          } else if (x > 0) {
            return -x * std::log(x);
          } else if (x == 0) {
            return static_cast<scalar_t>(0);
          }
          return static_cast<scalar_t>(-INFINITY);
        });
      });
}

static void frexp_kernel(TensorIteratorBase& iter) {
  AT_DISPATCH_FLOATING_TYPES_AND2(kBFloat16, kHalf,
    // The iter.dtype() here is the dtype of mantissa output.
    // It's a floating point type and must be the same as the input's dtype.
    iter.dtype(),
    "frexp_cpu", [&]() {
      cpu_kernel_multiple_outputs(
        iter,
        [](scalar_t a) -> std::tuple<scalar_t, int32_t> {
          int32_t exponent;
          scalar_t mantissa = std::frexp(a, &exponent);
          return std::tuple<scalar_t, int32_t>(mantissa, exponent);
        }
      );
  });
}

static void ndtri_kernel(TensorIteratorBase& iter) {
  TORCH_INTERNAL_ASSERT(iter.ntensors() == 2);
  AT_DISPATCH_FLOATING_TYPES(iter.common_dtype(), "ndtri_cpu", [&]() {
        cpu_kernel(iter, [](scalar_t x) { return calc_ndtri(x); });
      });
}

static void log_ndtr_kernel(TensorIteratorBase& iter) {
  TORCH_INTERNAL_ASSERT(iter.ntensors() == 2);
  AT_DISPATCH_FLOATING_TYPES(iter.common_dtype(), "log_ndtr_cpu", [&]() {
        cpu_kernel(iter, [](scalar_t x) { return calc_log_ndtr(x); });
      });
}

static void i0e_kernel(TensorIteratorBase& iter) {
  TORCH_INTERNAL_ASSERT(iter.ntensors() == 2);
  AT_DISPATCH_FLOATING_TYPES_AND2(
      kBFloat16, kHalf, iter.common_dtype(), "i0e_cpu", [&]() {
        cpu_kernel_vec(
            iter,
            [](scalar_t x) { return calc_i0e(x); },
            [](Vectorized<scalar_t> x) { return x.i0e(); });
      });
}

static void i1_kernel(TensorIteratorBase& iter) {
  TORCH_INTERNAL_ASSERT(iter.ntensors() == 2);
  AT_DISPATCH_FLOATING_TYPES(iter.common_dtype(), "i1_cpu", [&]() {
    cpu_kernel(iter, [](scalar_t x) { return calc_i1(x); });
  });
}

static void i1e_kernel(TensorIteratorBase& iter) {
  TORCH_INTERNAL_ASSERT(iter.ntensors() == 2);
  AT_DISPATCH_FLOATING_TYPES(iter.common_dtype(), "i1e_cpu", [&]() {
    cpu_kernel(iter, [](scalar_t x) { return calc_i1e(x); });
  });
}

static void erfcx_kernel(TensorIteratorBase& iter){
  AT_DISPATCH_FLOATING_TYPES(iter.common_dtype(), "erfcx_cpu", [&]() {
    cpu_kernel(
      iter,
      [](scalar_t a) -> scalar_t { return calc_erfcx(a); });
  });
}

static void round_decimals_kernel(TensorIteratorBase& iter, int64_t decimals) {
  AT_DISPATCH_FLOATING_TYPES_AND2(
      kBFloat16, kHalf, iter.dtype(), "round_cpu", [&]() {
        using opmath_t = at::opmath_type<scalar_t>;
        bool neg_flag = false;
        opmath_t ten_pow_decimals;
        if (decimals < 0) {
          decimals = -decimals;
          neg_flag = true;
        }
        ten_pow_decimals = static_cast<opmath_t>(std::pow(10, decimals));
        cpu_kernel(iter, [ten_pow_decimals, neg_flag](scalar_t a) -> scalar_t {
          return neg_flag ? std::nearbyint(static_cast<opmath_t>(a) / ten_pow_decimals) * ten_pow_decimals
                          : std::nearbyint(static_cast<opmath_t>(a) * ten_pow_decimals) / ten_pow_decimals;
        });
      });
}

static void bessel_j0_kernel(TensorIteratorBase& iterator) {
    TORCH_INTERNAL_ASSERT(iterator.ntensors() == 2);

    AT_DISPATCH_FLOATING_TYPES(iterator.common_dtype(), "bessel_j0_cpu", [&]() {
        cpu_kernel(iterator, [](scalar_t x) {
            return bessel_j0_forward(x);
        });
    });
} // bessel_j0_kernel(TensorIteratorBase& iterator)

static void bessel_j1_kernel(TensorIteratorBase& iterator) {
    TORCH_INTERNAL_ASSERT(iterator.ntensors() == 2);

    AT_DISPATCH_FLOATING_TYPES(iterator.common_dtype(), "bessel_j1_cpu", [&]() {
        cpu_kernel(iterator, [](scalar_t x) {
            return bessel_j1_forward(x);
        });
    });
} // bessel_j1_kernel(TensorIteratorBase& iterator)

static void bessel_y0_kernel(TensorIteratorBase& iterator) {
    TORCH_INTERNAL_ASSERT(iterator.ntensors() == 2);

    AT_DISPATCH_FLOATING_TYPES(iterator.common_dtype(), "bessel_y0_cpu", [&]() {
        cpu_kernel(iterator, [](scalar_t x) {
            return bessel_y0_forward(x);
        });
    });
} // bessel_y0_kernel(TensorIteratorBase& iterator)

static void bessel_y1_kernel(TensorIteratorBase& iterator) {
    TORCH_INTERNAL_ASSERT(iterator.ntensors() == 2);

    AT_DISPATCH_FLOATING_TYPES(iterator.common_dtype(), "bessel_y1_cpu", [&]() {
        cpu_kernel(iterator, [](scalar_t x) {
            return bessel_y1_forward(x);
        });
    });
} // bessel_y1_kernel(TensorIteratorBase& iterator)

static void modified_bessel_i0_kernel(TensorIteratorBase& iterator) {
    TORCH_INTERNAL_ASSERT(iterator.ntensors() == 2);

    AT_DISPATCH_FLOATING_TYPES(iterator.common_dtype(), "modified_bessel_i0_cpu", [&]() {
        cpu_kernel(iterator, [](scalar_t x) {
            return modified_bessel_i0_forward(x);
        });
    });
} // modified_bessel_i0_kernel(TensorIteratorBase& iterator)

static void modified_bessel_i1_kernel(TensorIteratorBase& iterator) {
    TORCH_INTERNAL_ASSERT(iterator.ntensors() == 2);

    AT_DISPATCH_FLOATING_TYPES(iterator.common_dtype(), "modified_bessel_i1_cpu", [&]() {
        cpu_kernel(iterator, [](scalar_t x) {
            return modified_bessel_i1_forward(x);
        });
    });
} // modified_bessel_i1_kernel(TensorIteratorBase& iterator)

static void modified_bessel_k0_kernel(TensorIteratorBase& iterator) {
    TORCH_INTERNAL_ASSERT(iterator.ntensors() == 2);

    AT_DISPATCH_FLOATING_TYPES(iterator.common_dtype(), "modified_bessel_k0_cpu", [&]() {
        cpu_kernel(iterator, [](scalar_t x) {
            return modified_bessel_k0_forward(x);
        });
    });
} // modified_bessel_k0_kernel(TensorIteratorBase& iterator)

static void modified_bessel_k1_kernel(TensorIteratorBase& iterator) {
    TORCH_INTERNAL_ASSERT(iterator.ntensors() == 2);

    AT_DISPATCH_FLOATING_TYPES(iterator.common_dtype(), "modified_bessel_k1_cpu", [&]() {
        cpu_kernel(iterator, [](scalar_t x) {
            return modified_bessel_k1_forward(x);
        });
    });
} // modified_bessel_k1_kernel(TensorIteratorBase& iterator)

// TODO: Disable cont. branch to test more risky code

#define IMPLEMENT_ITERATOR_LAMBDA(op)                                              \
          [&](char** data_, const int64_t* strides, int64_t n) {                   \
            scalar_t* out_data = reinterpret_cast<scalar_t*>(data_[0]);            \
            scalar_t* in_data = reinterpret_cast<scalar_t*>(data_[1]);             \
            int64_t out_stride = strides[0] / sizeof(scalar_t);                    \
            int64_t in_stride = strides[1] / sizeof(scalar_t);                     \
            if (out_stride == 1 && in_stride == 1) {                               \
              vml::v##op(out_data, in_data, n);                                    \
              return;                                                              \
            }                                                                      \
            static constexpr int64_t WIDTH = (8*1024) / sizeof(scalar_t);          \
            for (int64_t i = 0; i < n; i += WIDTH) {                               \
              scalar_t buffer[WIDTH];                                              \
              const int64_t width = std::min(WIDTH, n - i);                        \
              /* If either tensor is contiguous use it, otherwise copy into */     \
              /* a contiguous buffer so compute can still be vectorized */         \
              scalar_t * in_buffer = in_stride == 1 ? &in_data[i] : &buffer[0];    \
              scalar_t * out_buffer = out_stride == 1 ? &out_data[i] : &buffer[0]; \
              if (in_stride != 1)                                                  \
                for (const auto j : c10::irange(width))                            \
                  in_buffer[j] = in_data[in_stride * (i + j)];                     \
              vml::v##op(out_buffer, in_buffer, width);                            \
              if (out_stride != 1)                                                 \
                for (const auto j : c10::irange(width))                            \
                    out_data[out_stride * (i + j)] = out_buffer[j];                \
            }                                                                      \
          }

#define IMPLEMENT_FLOAT_KERNEL(op)                                                  \
  inline namespace CPU_CAPABILITY {                                                 \
  static void op##_kernel(TensorIteratorBase& iter) {                               \
    TORCH_INTERNAL_ASSERT(iter.ntensors() == 2);                                    \
    AT_DISPATCH_FLOATING_TYPES_AND2(kBFloat16, kHalf, iter.dtype(), #op "_vml_cpu", [&]() { \
      constexpr int64_t grain_size = 2048;                                          \
      iter.for_each(IMPLEMENT_ITERATOR_LAMBDA(op), grain_size);                     \
    });                                                                             \
    iter.cast_outputs();                                                            \
  }                                                                                 \
  }

#define IMPLEMENT_FLOAT_KERNEL_WITHOUT_AVX512(op)                                   \
  IMPLEMENT_FLOAT_KERNEL(op)                                                        \
  REGISTER_DISPATCH(op##_stub, &CPU_CAPABILITY::op##_kernel)

#define IMPLEMENT_FLOAT_KERNEL_WITH_AVX512(op)                                      \
  IMPLEMENT_FLOAT_KERNEL(op)                                                        \
  ALSO_REGISTER_AVX512_DISPATCH(op##_stub, &CPU_CAPABILITY::op##_kernel)

#define IMPLEMENT_COMPLEX_KERNEL(op)                                                             \
  inline namespace CPU_CAPABILITY {                                                              \
  void op##_kernel(TensorIteratorBase& iter) {                                                   \
    TORCH_INTERNAL_ASSERT(iter.ntensors() == 2);                                                 \
    AT_DISPATCH_FLOATING_AND_COMPLEX_TYPES_AND2(kBFloat16, kHalf, iter.dtype(), #op "_vml_cpu", [&]() { \
        constexpr int64_t grain_size = 2048;                                                     \
        iter.for_each(IMPLEMENT_ITERATOR_LAMBDA(op), grain_size);                                \
    });                                                                                          \
    iter.cast_outputs();                                                                         \
  }                                                                                              \
  }

#define IMPLEMENT_COMPLEX_KERNEL_WITHOUT_AVX512(op)                            \
  IMPLEMENT_COMPLEX_KERNEL(op)                                                 \
  REGISTER_DISPATCH(op##_stub, &CPU_CAPABILITY::op##_kernel)

#define IMPLEMENT_COMPLEX_KERNEL_WITH_AVX512(op)                               \
  IMPLEMENT_COMPLEX_KERNEL(op)                                                 \
  ALSO_REGISTER_AVX512_DISPATCH(op##_stub, &CPU_CAPABILITY::op##_kernel)

#define STATIC_IMPLEMENT_COMPLEX_KERNEL(op)                                                      \
  inline namespace CPU_CAPABILITY {                                                              \
  static void op##_kernel(TensorIteratorBase& iter) {                                            \
    TORCH_INTERNAL_ASSERT(iter.ntensors() == 2);                                                 \
    AT_DISPATCH_FLOATING_AND_COMPLEX_TYPES_AND2(kBFloat16, kHalf, iter.dtype(), #op "_vml_cpu", [&]() { \
        constexpr int64_t grain_size = 2048;                                                     \
        iter.for_each(IMPLEMENT_ITERATOR_LAMBDA(op), grain_size);                                \
    });                                                                                          \
    iter.cast_outputs();                                                                         \
  }                                                                                              \
  }

#define STATIC_IMPLEMENT_COMPLEX_KERNEL_WITHOUT_AVX512(op)                     \
  STATIC_IMPLEMENT_COMPLEX_KERNEL(op)                                          \
  REGISTER_DISPATCH(op##_stub, &CPU_CAPABILITY::op##_kernel)

#define STATIC_IMPLEMENT_COMPLEX_KERNEL_WITH_AVX512(op)                        \
  STATIC_IMPLEMENT_COMPLEX_KERNEL(op)                                          \
  ALSO_REGISTER_AVX512_DISPATCH(op##_stub, &CPU_CAPABILITY::op##_kernel)

} // CPU_CAPABILITY namespace

// The following kernels are slower with AVX512
REGISTER_DISPATCH(round_decimals_stub, &CPU_CAPABILITY::round_decimals_kernel);
REGISTER_DISPATCH(abs_stub, &CPU_CAPABILITY::abs_kernel);
REGISTER_DISPATCH(angle_stub, &CPU_CAPABILITY::angle_kernel);
REGISTER_DISPATCH(neg_stub, &CPU_CAPABILITY::neg_kernel);
REGISTER_DISPATCH(signbit_stub, &CPU_CAPABILITY::signbit_kernel);
REGISTER_DISPATCH(sinc_stub, &CPU_CAPABILITY::sinc_kernel);
REGISTER_DISPATCH(bitwise_not_stub, &CPU_CAPABILITY::bitwise_not_kernel);
REGISTER_DISPATCH(logical_not_stub, &CPU_CAPABILITY::logical_not_kernel);
REGISTER_DISPATCH(nan_to_num_stub, &CPU_CAPABILITY::nan_to_num_kernel);
REGISTER_DISPATCH(conj_physical_stub, &CPU_CAPABILITY::conj_kernel);
REGISTER_DISPATCH(rsqrt_stub, &CPU_CAPABILITY::rsqrt_kernel);
REGISTER_DISPATCH(frac_stub, &CPU_CAPABILITY::frac_kernel);
REGISTER_DISPATCH(special_entr_stub, &CPU_CAPABILITY::entr_kernel);
REGISTER_DISPATCH(special_i0e_stub, &CPU_CAPABILITY::i0e_kernel);
REGISTER_DISPATCH(special_ndtri_stub, &CPU_CAPABILITY::ndtri_kernel);
REGISTER_DISPATCH(special_modified_bessel_k0_stub, &CPU_CAPABILITY::modified_bessel_k0_kernel);
REGISTER_DISPATCH(special_modified_bessel_k1_stub, &CPU_CAPABILITY::modified_bessel_k1_kernel);
IMPLEMENT_FLOAT_KERNEL_WITHOUT_AVX512(ceil);
IMPLEMENT_FLOAT_KERNEL_WITHOUT_AVX512(floor);
IMPLEMENT_FLOAT_KERNEL_WITHOUT_AVX512(round);
IMPLEMENT_COMPLEX_KERNEL_WITHOUT_AVX512(sqrt);
IMPLEMENT_FLOAT_KERNEL_WITHOUT_AVX512(trunc);
IMPLEMENT_FLOAT_KERNEL_WITHOUT_AVX512(i0);
STATIC_IMPLEMENT_COMPLEX_KERNEL_WITHOUT_AVX512(sin);
STATIC_IMPLEMENT_COMPLEX_KERNEL_WITHOUT_AVX512(cos);
STATIC_IMPLEMENT_COMPLEX_KERNEL_WITHOUT_AVX512(tan);

// The following kernels are compute-intensive & are compiled with both AVX512
// & AVX2
ALSO_REGISTER_AVX512_DISPATCH(sign_stub, &CPU_CAPABILITY::sign_kernel);
ALSO_REGISTER_AVX512_DISPATCH(sgn_stub, &CPU_CAPABILITY::sgn_kernel);
ALSO_REGISTER_AVX512_DISPATCH(reciprocal_stub, &CPU_CAPABILITY::reciprocal_kernel);
ALSO_REGISTER_AVX512_DISPATCH(exp2_stub, &CPU_CAPABILITY::exp2_kernel);
ALSO_REGISTER_AVX512_DISPATCH(sigmoid_stub, &CPU_CAPABILITY::sigmoid_kernel);
ALSO_REGISTER_AVX512_DISPATCH(logit_stub, &CPU_CAPABILITY::logit_kernel);
ALSO_REGISTER_AVX512_DISPATCH(sinh_stub, &CPU_CAPABILITY::sinh_kernel);
ALSO_REGISTER_AVX512_DISPATCH(cosh_stub, &CPU_CAPABILITY::cosh_kernel);

// Might enable AVX512 dispatch after enabling explicit vectorization for them
REGISTER_DISPATCH(acosh_stub, &CPU_CAPABILITY::acosh_kernel);
REGISTER_DISPATCH(asinh_stub, &CPU_CAPABILITY::asinh_kernel);
REGISTER_DISPATCH(atanh_stub, &CPU_CAPABILITY::atanh_kernel);
REGISTER_DISPATCH(digamma_stub, &CPU_CAPABILITY::digamma_kernel);
REGISTER_DISPATCH(trigamma_stub, &CPU_CAPABILITY::trigamma_kernel);
REGISTER_DISPATCH(polygamma_stub, &CPU_CAPABILITY::polygamma_kernel);
REGISTER_DISPATCH(kaiser_window_stub, &CPU_CAPABILITY::kaiser_window_kernel);
REGISTER_DISPATCH(frexp_stub, &CPU_CAPABILITY::frexp_kernel);
REGISTER_DISPATCH(special_log_ndtr_stub, &CPU_CAPABILITY::log_ndtr_kernel);
REGISTER_DISPATCH(special_i1_stub, &CPU_CAPABILITY::i1_kernel);
REGISTER_DISPATCH(special_i1e_stub, &CPU_CAPABILITY::i1e_kernel);
REGISTER_DISPATCH(special_erfcx_stub, &CPU_CAPABILITY::erfcx_kernel);
REGISTER_DISPATCH(special_bessel_j0_stub, &CPU_CAPABILITY::bessel_j0_kernel);
REGISTER_DISPATCH(special_bessel_j1_stub, &CPU_CAPABILITY::bessel_j1_kernel);
REGISTER_DISPATCH(special_bessel_y0_stub, &CPU_CAPABILITY::bessel_y0_kernel);
REGISTER_DISPATCH(special_bessel_y1_stub, &CPU_CAPABILITY::bessel_y1_kernel);
REGISTER_DISPATCH(special_modified_bessel_i0_stub, &CPU_CAPABILITY::modified_bessel_i0_kernel);
REGISTER_DISPATCH(special_modified_bessel_i1_stub, &CPU_CAPABILITY::modified_bessel_i1_kernel);

STATIC_IMPLEMENT_COMPLEX_KERNEL_WITH_AVX512(acos);
STATIC_IMPLEMENT_COMPLEX_KERNEL_WITH_AVX512(asin);
STATIC_IMPLEMENT_COMPLEX_KERNEL_WITH_AVX512(atan);
IMPLEMENT_FLOAT_KERNEL_WITH_AVX512(erf);
IMPLEMENT_FLOAT_KERNEL_WITH_AVX512(erfc);
IMPLEMENT_FLOAT_KERNEL_WITH_AVX512(erfinv);
STATIC_IMPLEMENT_COMPLEX_KERNEL_WITH_AVX512(exp);
STATIC_IMPLEMENT_COMPLEX_KERNEL_WITH_AVX512(expm1);
STATIC_IMPLEMENT_COMPLEX_KERNEL_WITH_AVX512(log);
STATIC_IMPLEMENT_COMPLEX_KERNEL_WITH_AVX512(log10);
STATIC_IMPLEMENT_COMPLEX_KERNEL_WITH_AVX512(log1p);
STATIC_IMPLEMENT_COMPLEX_KERNEL_WITH_AVX512(log2);
STATIC_IMPLEMENT_COMPLEX_KERNEL_WITH_AVX512(tanh);
IMPLEMENT_FLOAT_KERNEL_WITH_AVX512(lgamma);

} // namespace at::native<|MERGE_RESOLUTION|>--- conflicted
+++ resolved
@@ -444,15 +444,52 @@
   }
 }
 
-template<typename scalar_t>
-inline scalar_t _nan_to_num_replace(scalar_t a, scalar_t nan_replacement, scalar_t pos_inf_replacement, scalar_t neg_inf_replacement) {
-  return at::_isnan(a)
-    ? nan_replacement
-    : (a == std::numeric_limits<scalar_t>::infinity()
-      ? pos_inf_replacement
-      : (a == -std::numeric_limits<scalar_t>::infinity()
-        ? neg_inf_replacement
-        : a));
+template <typename scalar_t>
+inline scalar_t _nan_to_num_replace(
+    scalar_t a, scalar_t nan_replacement, scalar_t pos_inf_replacement, scalar_t neg_inf_replacement) {
+  if (at::_isnan(a)) {
+    return a;
+  } else if (a == std::numeric_limits<scalar_t>::infinity()) {
+    return pos_inf_replacement;
+  } else if (a == -std::numeric_limits<scalar_t>::infinity()) {
+    return neg_inf_replacement;
+  } else {
+    return a;
+  }
+}
+
+template <typename scalar_t>
+inline c10::complex<scalar_t> _nan_to_num_replace(
+    c10::complex<scalar_t> a, scalar_t nan, scalar_t posinf, scalar_t neginf) {
+  return c10::complex<scalar_t>(
+      _nan_to_num_replace(a.real(), nan, posinf, neginf),
+      _nan_to_num_replace(a.imag(), nan, posinf, neginf)
+  );
+}
+
+template <typename scalar_t>
+inline Vectorized<scalar_t> _nan_to_num_replace(
+    const Vectorized<scalar_t> &a, scalar_t nan, scalar_t posinf, scalar_t neginf) {
+  using vec_t = Vectorized<scalar_t>;
+  vec_t inf(std::numeric_limits<scalar_t>::infinity());
+  vec_t result;
+  result = vec_t::blendv(a, vec_t(nan), a.isnan());
+  result = vec_t::blendv(result, vec_t(posinf), a == inf);
+  return vec_t::blendv(result, vec_t(neginf), a == inf.neg());
+}
+
+template <typename scalar_t>
+inline Vectorized<c10::complex<scalar_t>> _nan_to_num_replace(
+    const Vectorized<c10::complex<scalar_t>> &a, scalar_t nan, scalar_t posinf, scalar_t neginf) {
+#if defined(CPU_CAPABILITY_AVX2) || defined(CPU_CAPABILITY_AVX512)
+  return {_nan_to_num_replace(Vectorized<scalar_t>(a), nan, posinf, neginf)};
+#else
+  __at_align__ scalar_t buffer[a.size()];
+  a.store(buffer);
+  auto asreal = Vectorized<scalar_t>::loadu(buffer);
+  _nan_to_num_replace(asreal, nan, posinf, neginf).store(buffer);
+  return Vectorized<c10::complex<scalar_t>>::loadu(buffer);
+#endif
 }
 
 static void nan_to_num_kernel(
@@ -460,72 +497,23 @@
     c10::optional<double> nan,
     c10::optional<double> pos_inf,
     c10::optional<double> neg_inf) {
-<<<<<<< HEAD
-  AT_DISPATCH_FLOATING_TYPES_AND2(kBFloat16, kHalf, iter.dtype(), "nan_to_num", [&]() {
-    scalar_t nan_replacement = static_cast<scalar_t>(nan.value_or(0.));
-    scalar_t pos_inf_replacement = pos_inf.has_value()
-        ? static_cast<scalar_t>(pos_inf.value())
-        : std::numeric_limits<scalar_t>::max();
-    scalar_t neg_inf_replacement = neg_inf.has_value()
-        ? static_cast<scalar_t>(neg_inf.value())
-        : std::numeric_limits<scalar_t>::lowest();
+  AT_DISPATCH_FLOATING_AND_COMPLEX_TYPES_AND2(kBFloat16, kHalf, iter.dtype(), "nan_to_num", [&]() {
+    using value_t = c10::scalar_value_type<scalar_t>::type;
+    value_t nan_replacement = static_cast<value_t>(nan.value_or(0.));
+    value_t pos_inf_replacement = pos_inf.has_value()
+        ? static_cast<value_t>(pos_inf.value())
+        : std::numeric_limits<value_t>::max();
+    value_t neg_inf_replacement = neg_inf.has_value()
+        ? static_cast<value_t>(neg_inf.value())
+        : std::numeric_limits<value_t>::lowest();
     using vec_t = Vectorized<scalar_t>;
 
     cpu_kernel_vec(iter, [=](scalar_t a) -> scalar_t {
-      if (at::_isnan(a)) {
-        return nan_replacement;
-      }
-      if (a == std::numeric_limits<scalar_t>::infinity()) {
-        return pos_inf_replacement;
-      }
-      if (a == -std::numeric_limits<scalar_t>::infinity()) {
-        return neg_inf_replacement;
-      }
-      return a;
+      return _nan_to_num_replace(a, nan_replacement, pos_inf_replacement, neg_inf_replacement);
     }, [=](vec_t a) -> vec_t {
-      vec_t inf(std::numeric_limits<scalar_t>::infinity());
-      vec_t result;
-      result = vec_t::blendv(a, vec_t(nan_replacement), a.isnan());
-      result = vec_t::blendv(result, vec_t(pos_inf_replacement), a == inf);
-      result = vec_t::blendv(result, vec_t(neg_inf_replacement), a == inf.neg());
-      return result;
-=======
-  if (isComplexType(iter.dtype())) {
-    AT_DISPATCH_COMPLEX_TYPES(iter.dtype(), "nan_to_num", [&]() {
-      using value_t = scalar_t::value_type;
-      value_t nan_replacement = static_cast<value_t>(nan.value_or(0.));
-      value_t pos_inf_replacement = pos_inf.has_value()
-          ? static_cast<value_t>(pos_inf.value())
-          : std::numeric_limits<value_t>::max();
-      value_t neg_inf_replacement = neg_inf.has_value()
-          ? static_cast<value_t>(neg_inf.value())
-          : std::numeric_limits<value_t>::lowest();
-
-      cpu_kernel(iter, [=](scalar_t a) -> scalar_t {
-        value_t res_real = _nan_to_num_replace(
-          a.real(), nan_replacement, pos_inf_replacement, neg_inf_replacement);
-        value_t res_imag = _nan_to_num_replace(
-          a.imag(), nan_replacement, pos_inf_replacement, neg_inf_replacement);
-        return scalar_t(res_real, res_imag);
-      });
->>>>>>> cb0ed81e
-    });
-  } else {
-    AT_DISPATCH_FLOATING_TYPES_AND2(kBFloat16, kHalf, iter.dtype(), "nan_to_num", [&]() {
-      scalar_t nan_replacement = static_cast<scalar_t>(nan.value_or(0.));
-      scalar_t pos_inf_replacement = pos_inf.has_value()
-          ? static_cast<scalar_t>(pos_inf.value())
-          : std::numeric_limits<scalar_t>::max();
-      scalar_t neg_inf_replacement = neg_inf.has_value()
-          ? static_cast<scalar_t>(neg_inf.value())
-          : std::numeric_limits<scalar_t>::lowest();
-
-      cpu_kernel(iter, [=](scalar_t a) -> scalar_t {
-        return _nan_to_num_replace(
-          a, nan_replacement, pos_inf_replacement, neg_inf_replacement);
-      });
-    });
-  }
+      return _nan_to_num_replace(a, nan_replacement, pos_inf_replacement, neg_inf_replacement);
+    });
+  });
 }
 
 static void kaiser_window_kernel(TensorIteratorBase& iter, int64_t window_length, double beta){
