--- conflicted
+++ resolved
@@ -13,19 +13,11 @@
 namespace meta {
 
 TORCH_META_FUNC(tril)(const Tensor& self, int64_t k) {
-<<<<<<< HEAD
-  set_output_raw_strided(0, self.sizes(), {}, self.options());
-}
-
-TORCH_META_FUNC(triu)(const Tensor& self, int64_t k) {
-  set_output_raw_strided(0, self.sizes(), {}, self.options());
-=======
   set_output(self.sizes(), self.options());
 }
 
 TORCH_META_FUNC(triu)(const Tensor& self, int64_t k) {
   set_output(self.sizes(), self.options());
->>>>>>> 8d93f6b4
 }
 
 }  // namespace meta
