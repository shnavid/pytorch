--- conflicted
+++ resolved
@@ -11,13 +11,6 @@
 
 thread_local TorchDispatchModeTLS torchDispatchModeState;
 
-<<<<<<< HEAD
-void TorchDispatchModeTLS::push_onto_stack(std::shared_ptr<SafePyObject> mode) {
-  if (torchDispatchModeState.stack_.empty() &&
-      torchDispatchModeState.proxy_mode_ == c10::nullopt &&
-      torchDispatchModeState.functional_mode_ == c10::nullopt &&
-      torchDispatchModeState.fake_mode_ == c10::nullopt) {
-=======
 bool TorchDispatchModeTLS::any_modes_set(bool skip_infra_modes) {
   if (!torchDispatchModeState.stack_.empty())
     return true;
@@ -35,7 +28,6 @@
     std::shared_ptr<SafePyObject> mode,
     c10::optional<TorchDispatchModeKey> mode_key) {
   if (!any_modes_set()) {
->>>>>>> c235fa8a
     c10::impl::tls_set_dispatch_key_included(DispatchKey::Python, true);
     c10::impl::tls_set_dispatch_key_included(
         DispatchKey::PythonTLSSnapshot, true);
@@ -47,19 +39,6 @@
   }
 }
 
-<<<<<<< HEAD
-const std::shared_ptr<SafePyObject> TorchDispatchModeTLS::pop_stack() {
-  TORCH_CHECK(
-      !torchDispatchModeState.stack_.empty(),
-      "trying to pop from empty mode stack");
-  std::shared_ptr<SafePyObject> out = torchDispatchModeState.stack_.back();
-  torchDispatchModeState.stack_.pop_back();
-
-  if (torchDispatchModeState.stack_.empty() &&
-      torchDispatchModeState.proxy_mode_ == c10::nullopt &&
-      torchDispatchModeState.functional_mode_ == c10::nullopt &&
-      torchDispatchModeState.fake_mode_ == c10::nullopt) {
-=======
 const std::
     tuple<std::shared_ptr<SafePyObject>, c10::optional<TorchDispatchModeKey>>
     TorchDispatchModeTLS::pop_stack(
@@ -107,7 +86,6 @@
   }
 
   if (!any_modes_set()) {
->>>>>>> c235fa8a
     c10::impl::tls_set_dispatch_key_included(DispatchKey::Python, false);
     c10::impl::tls_set_dispatch_key_included(
         DispatchKey::PythonTLSSnapshot, false);
@@ -155,35 +133,6 @@
     get_mode(TorchDispatchModeKey mode_key) {
   return torchDispatchModeState.infra_modes_[static_cast<size_t>(mode_key)];
 }
-<<<<<<< HEAD
-const c10::optional<std::shared_ptr<SafePyObject>> TorchDispatchModeTLS::
-    get_proxy_mode() {
-  return torchDispatchModeState.proxy_mode_;
-}
-const c10::optional<std::shared_ptr<SafePyObject>> TorchDispatchModeTLS::
-    get_functional_mode() {
-  return torchDispatchModeState.functional_mode_;
-}
-void TorchDispatchModeTLS::set_fake_mode(std::shared_ptr<SafePyObject> mode) {
-  TORCH_CHECK(
-      torchDispatchModeState.fake_mode_ == c10::nullopt,
-      "trying to set the current fake mode, but one already exists");
-  if (torchDispatchModeState.stack_.empty() &&
-      torchDispatchModeState.proxy_mode_ == c10::nullopt &&
-      torchDispatchModeState.functional_mode_ == c10::nullopt &&
-      torchDispatchModeState.fake_mode_ == c10::nullopt) {
-    c10::impl::tls_set_dispatch_key_included(DispatchKey::Python, true);
-    c10::impl::tls_set_dispatch_key_included(
-        DispatchKey::PythonTLSSnapshot, true);
-  }
-  torchDispatchModeState.fake_mode_ = mode;
-}
-void TorchDispatchModeTLS::set_proxy_mode(std::shared_ptr<SafePyObject> mode) {
-  if (torchDispatchModeState.stack_.empty() &&
-      torchDispatchModeState.proxy_mode_ == c10::nullopt &&
-      torchDispatchModeState.functional_mode_ == c10::nullopt &&
-      torchDispatchModeState.fake_mode_ == c10::nullopt) {
-=======
 
 void TorchDispatchModeTLS::set_mode(
     const std::shared_ptr<SafePyObject>& mode,
@@ -196,71 +145,10 @@
       ", but one already exists");
 
   if (!any_modes_set()) {
->>>>>>> c235fa8a
     c10::impl::tls_set_dispatch_key_included(DispatchKey::Python, true);
     c10::impl::tls_set_dispatch_key_included(
         DispatchKey::PythonTLSSnapshot, true);
   }
-<<<<<<< HEAD
-  torchDispatchModeState.proxy_mode_ = std::move(mode);
-}
-void TorchDispatchModeTLS::set_functional_mode(
-    std::shared_ptr<SafePyObject> mode) {
-  if (torchDispatchModeState.stack_.empty() &&
-      torchDispatchModeState.proxy_mode_ == c10::nullopt &&
-      torchDispatchModeState.functional_mode_ == c10::nullopt &&
-      torchDispatchModeState.fake_mode_ == c10::nullopt) {
-    c10::impl::tls_set_dispatch_key_included(DispatchKey::Python, true);
-    c10::impl::tls_set_dispatch_key_included(
-        DispatchKey::PythonTLSSnapshot, true);
-  }
-  torchDispatchModeState.functional_mode_ = std::move(mode);
-}
-
-const std::shared_ptr<SafePyObject> TorchDispatchModeTLS::unset_fake_mode() {
-  TORCH_CHECK(
-      torchDispatchModeState.fake_mode_ != c10::nullopt,
-      "trying to unset the current fake mode, but there isn't one");
-  auto out = *torchDispatchModeState.fake_mode_;
-  torchDispatchModeState.fake_mode_ = c10::nullopt;
-  if (torchDispatchModeState.stack_.empty() &&
-      torchDispatchModeState.proxy_mode_ == c10::nullopt &&
-      torchDispatchModeState.functional_mode_ == c10::nullopt &&
-      torchDispatchModeState.fake_mode_ == c10::nullopt) {
-    c10::impl::tls_set_dispatch_key_included(DispatchKey::Python, false);
-    c10::impl::tls_set_dispatch_key_included(
-        DispatchKey::PythonTLSSnapshot, false);
-  }
-  return out;
-}
-const std::shared_ptr<SafePyObject> TorchDispatchModeTLS::unset_proxy_mode() {
-  TORCH_CHECK(
-      torchDispatchModeState.proxy_mode_ != c10::nullopt,
-      "trying to call _unset_proxy_mode, but there currently is not one.");
-  auto out = *torchDispatchModeState.proxy_mode_;
-  torchDispatchModeState.proxy_mode_ = c10::nullopt;
-  if (torchDispatchModeState.stack_.empty() &&
-      torchDispatchModeState.proxy_mode_ == c10::nullopt &&
-      torchDispatchModeState.functional_mode_ == c10::nullopt &&
-      torchDispatchModeState.fake_mode_ == c10::nullopt) {
-    c10::impl::tls_set_dispatch_key_included(DispatchKey::Python, false);
-    c10::impl::tls_set_dispatch_key_included(
-        DispatchKey::PythonTLSSnapshot, false);
-  }
-  return out;
-}
-const std::shared_ptr<SafePyObject> TorchDispatchModeTLS::
-    unset_functional_mode() {
-  TORCH_CHECK(
-      torchDispatchModeState.functional_mode_ != c10::nullopt,
-      "trying to call _unset_functional_mode, but there currently is not one.");
-  auto out = *torchDispatchModeState.functional_mode_;
-  torchDispatchModeState.functional_mode_ = c10::nullopt;
-  if (torchDispatchModeState.stack_.empty() &&
-      torchDispatchModeState.proxy_mode_ == c10::nullopt &&
-      torchDispatchModeState.functional_mode_ == c10::nullopt &&
-      torchDispatchModeState.fake_mode_ == c10::nullopt) {
-=======
 
   torchDispatchModeState.infra_modes_[static_cast<size_t>(mode_key)] = mode;
 }
@@ -271,7 +159,6 @@
   torchDispatchModeState.infra_modes_[static_cast<size_t>(mode_key)] =
       c10::nullopt;
   if (out.has_value() && !any_modes_set()) {
->>>>>>> c235fa8a
     c10::impl::tls_set_dispatch_key_included(DispatchKey::Python, false);
     c10::impl::tls_set_dispatch_key_included(
         DispatchKey::PythonTLSSnapshot, false);
@@ -279,42 +166,13 @@
   return out;
 }
 
-<<<<<<< HEAD
-const c10::optional<std::shared_ptr<SafePyObject>> TorchDispatchModeTLS::
-    maybe_highest_mode() {
-  // First check for any modes on the mode stack
-  const auto mode_stack_len = TorchDispatchModeTLS::stack_len();
-  if (mode_stack_len > 0) {
-    return get_stack_at(mode_stack_len - 1);
-  }
-  // Then check for a functional mode if there is one
-  if (torchDispatchModeState.functional_mode_ != c10::nullopt) {
-    return torchDispatchModeState.functional_mode_;
-  }
-  // Then check for a proxy mode if there is one
-  if (torchDispatchModeState.proxy_mode_ != c10::nullopt) {
-    return torchDispatchModeState.proxy_mode_;
-  }
-  // Finally, return a fake mode if there is one (or c10::nullopt)
-  return torchDispatchModeState.fake_mode_;
-}
-
-=======
->>>>>>> c235fa8a
 const TorchDispatchModeTLS& TorchDispatchModeTLS::get_state() {
   return torchDispatchModeState;
 }
 
 void TorchDispatchModeTLS::set_state(TorchDispatchModeTLS state) {
   torchDispatchModeState = std::move(state);
-<<<<<<< HEAD
-  if (torchDispatchModeState.stack_.empty() &&
-      torchDispatchModeState.proxy_mode_ == c10::nullopt &&
-      torchDispatchModeState.functional_mode_ == c10::nullopt &&
-      torchDispatchModeState.fake_mode_ == c10::nullopt) {
-=======
-  if (!any_modes_set()) {
->>>>>>> c235fa8a
+  if (!any_modes_set()) {
     c10::impl::tls_set_dispatch_key_included(DispatchKey::Python, false);
     c10::impl::tls_set_dispatch_key_included(
         DispatchKey::PythonTLSSnapshot, false);
@@ -327,18 +185,6 @@
 
 // UTIL
 
-<<<<<<< HEAD
-bool dispatch_mode_enabled(bool skip_proxy_and_fake_and_functional) {
-  if (skip_proxy_and_fake_and_functional) {
-    return !c10::impl::tls_is_dispatch_key_excluded(DispatchKey::Python) &&
-        TorchDispatchModeTLS::stack_len() > 0;
-  }
-  return !c10::impl::tls_is_dispatch_key_excluded(DispatchKey::Python) &&
-      (TorchDispatchModeTLS::stack_len() > 0 ||
-       TorchDispatchModeTLS::get_proxy_mode() != c10::nullopt ||
-       TorchDispatchModeTLS::get_functional_mode() != c10::nullopt ||
-       TorchDispatchModeTLS::get_fake_mode() != c10::nullopt);
-=======
 bool dispatch_mode_enabled(bool skip_infra_modes) {
   return !c10::impl::tls_is_dispatch_key_excluded(DispatchKey::Python) &&
       TorchDispatchModeTLS::any_modes_set(
@@ -354,7 +200,6 @@
     default:
       return "UNKNOWN_MODE";
   }
->>>>>>> c235fa8a
 }
 
 } // namespace impl
