--- conflicted
+++ resolved
@@ -3,10 +3,7 @@
 import re
 import weakref
 from collections import OrderedDict
-<<<<<<< HEAD
-=======
 from contextlib import contextmanager
->>>>>>> 11602ac5
 from typing import Any, Callable, Dict, List, Optional, Tuple, Union
 from unittest.mock import patch
 
@@ -27,6 +24,7 @@
 from torch._functorch.aot_autograd import aot_export_module
 from torch._functorch.eager_transforms import functionalize
 from torch._guards import detect_fake_mode
+from torch._ops import OpOverload
 from torch._subclasses.fake_tensor import FakeTensorMode
 from torch.fx import traceback as fx_traceback
 from torch.fx._compatibility import compatibility
@@ -42,21 +40,20 @@
 
 from .exported_program import (
     _process_constraints,
+    CallSpec,
     combine_args_kwargs,
-    CallSpec,
     ExportBackwardSignature,
     ExportedProgram,
     ExportGraphSignature,
 )
+from .passes.add_runtime_assertions_for_constraints_pass import (
+    _AddRuntimeAssertionsForInlineConstraintsPass,
+)
 from .passes.replace_sym_size_ops_pass import _ReplaceSymSizeOpPass
-<<<<<<< HEAD
-from .passes.add_runtime_assertions_for_constraints_pass import _AddRuntimeAssertionsForInlineConstraintsPass
-=======
 from .passes.replace_view_ops_with_view_copy_ops_pass import (
     ReplaceViewOpsWithViewCopyOpsPass,
 )
 from .wrappers import _wrap_submodules
->>>>>>> 11602ac5
 
 # Note - [On Export Dynamic Dimension UX]
 #
@@ -135,6 +132,43 @@
 DECOMP_TABLE = core_aten_decompositions()
 
 
+# FIXME: actually migrate it to pre_autograd tracing
+@compatibility(is_backward_compatible=False)
+def capture_pre_autograd_graph(
+    f: Callable,
+    args: Tuple[Any],
+    kwargs: Optional[Dict[str, Any]] = None,
+    constraints: Optional[List[Constraint]] = None,
+    decomp_table: Dict[OpOverload, Callable] = core_aten_decompositions(),
+) -> torch.nn.Module:
+    """
+    A helper function that is intended to trace a module before any pre-autograd
+    decomposition is run. The produced module will be "non-functional" and
+    composed of aten operators. You can manually specify decomp_table to control
+    decomposition rule. Later this API will be deleted in favor of more general
+    torch.export API.
+
+    Args:
+      f: A callable to be traced
+
+      args: example positional inputs.
+
+      kwargs: optional example keyword inputs.
+
+      constraints: A optional list of constraints on the dynamic arguments specifying
+            their possible range of their shapes
+
+      decomp_table: A optional table of specifying how to decompose certain aten op.
+    Returns:
+        An nn.Module containing the traced method.
+
+    """
+
+    with patch("torch._export.DECOMP_TABLE", decomp_table):
+        ep = export(f, args, kwargs, constraints=constraints)
+    return ep.transform(ReplaceViewOpsWithViewCopyOpsPass()).module()
+
+
 def export(
     f: Callable,
     args: Tuple[Any, ...],
@@ -172,10 +206,6 @@
 
     with torch._dynamo.config.patch(dataclasses.asdict(DEFAULT_EXPORT_DYNAMO_CONFIG)):  # type: ignore[attr-defined]
         try:
-<<<<<<< HEAD
-            # TODO hack to skip dynamo
-            if isinstance(f, torch.fx.GraphModule) and "is_torch_exported" in f.meta:
-=======
             module_call_signatures: Dict[str, ModuleCallSignature] = {}
             # TODO horrible hack to skip dynamo when retracing
 
@@ -186,7 +216,6 @@
                 return False
 
             if isinstance(f, torch.fx.GraphModule) and _safe_to_skip(f):
->>>>>>> 11602ac5
                 gm_torch_level = f
             else:
                 with _wrap_submodules(f, preserve_module_call_signature, module_call_signatures):
@@ -207,7 +236,7 @@
             for name, buffer in gm_torch_level.named_buffers(recurse=True, remove_duplicate=False):
                 params_buffers[name] = buffer
 
-            fake_inps = []
+            fake_inps: List[torch.Tensor] = []
             fake_mode = FakeTensorMode(
                 allow_fallback_kernels=False,
                 allow_non_fake_inputs=True,
@@ -215,13 +244,28 @@
                     assume_static_by_default=True,
                 ),
             )
+
             for node in gm_torch_level.graph.nodes:
                 if node.op == "placeholder" and "val" in node.meta:
                     fake_val = node.meta["val"]
-                    fake_inps.append(fake_val)
+                    if fake_val is not None:
+                        assert isinstance(fake_val, torch.Tensor)
+                        fake_inps.append(fake_val)
 
             if detected_fake_mode := detect_fake_mode(fake_inps):
                 fake_mode = detected_fake_mode
+
+            count = 0
+
+            def convert_to_fake(x):
+                nonlocal count
+                val = fake_inps[count]
+                count += 1
+                return val
+
+            fake_args = pytree.tree_map_only(torch.Tensor, convert_to_fake, args)
+            # TODO properly use the cached fake tensor
+            fake_kwargs = pytree.tree_map_only(torch.Tensor, fake_mode.from_tensor, kwargs)
 
             # First, we want to pass through the graph to try populating
             # val field for getattr if there is anything missing.
@@ -264,9 +308,6 @@
                                 if entry in meta:
                                     params_buffers_to_node_meta[arg.target][entry] = meta[entry]
 
-            fake_args = pytree.tree_map_only(torch.Tensor, fake_mode.from_tensor, args)
-            fake_kwargs = pytree.tree_map_only(torch.Tensor, fake_mode.from_tensor, kwargs)
-
             # Fix the graph output signature to be tuple if scalar
             out_spec = orig_out_spec = gm_torch_level._out_spec
             # aot_export expect the return type to always be a tuple.
@@ -323,8 +364,6 @@
                 for k, v in fake_mode.shape_env.runtime_var_to_range.items()
                 if re.match(r"^[if]\d+$", str(k))
             }
-
-            gm.meta["is_torch_exported"] = True
 
             # After aot_export, set the param/buffer metadata back into placeholders
             # Technically, users can still construct this data from param names
@@ -342,6 +381,8 @@
                             for k, v in params_buffers_to_node_meta[buffer_name].items():
                                 node.meta[k] = v
 
+                node.meta["is_torch_exported"] = True
+
             flat_args, in_spec = pytree.tree_flatten(combine_args_kwargs(args, kwargs))
             range_constraints, equality_constraints = _process_constraints(
                 gm,
