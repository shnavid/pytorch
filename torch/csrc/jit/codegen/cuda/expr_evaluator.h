--- conflicted
+++ resolved
@@ -13,12 +13,8 @@
 namespace fuser {
 namespace cuda {
 
-<<<<<<< HEAD
 //! Calculate Fusion IR expressions
-class TORCH_CUDA_API ExpressionEvaluator : private OptOutDispatch {
-=======
-class TORCH_CUDA_CU_API StatefulExpressionEvaluator : private OptOutDispatch {
->>>>>>> f7b339d1
+class TORCH_CUDA_CU_API ExpressionEvaluator : private OptOutDispatch {
  public:
   explicit ExpressionEvaluator(Fusion* fusion) : fusion_(fusion) {}
 
