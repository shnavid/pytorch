#include <ATen/core/interned_strings.h>
#include <c10/util/Exception.h>
#include <c10/util/irange.h>
#include <torch/csrc/jit/ir/alias_analysis.h>
#include <torch/csrc/jit/ir/constants.h>
#include <torch/csrc/jit/ir/ir.h>
<<<<<<< HEAD
=======
#include <torch/csrc/jit/ir/ir_views.h>
>>>>>>> fccaa4a3
#include <torch/csrc/jit/jit_log.h>
#include <torch/csrc/jit/passes/common_subexpression_elimination.h>
#include <torch/csrc/jit/passes/constant_pooling.h>
#include <torch/csrc/jit/passes/constant_propagation.h>
#include <torch/csrc/jit/passes/dead_code_elimination.h>
#include <torch/csrc/jit/passes/integer_value_refinement.h>
#include <torch/csrc/jit/passes/loop_unrolling.h>
#include <torch/csrc/jit/passes/lower_tuples.h>
#include <torch/csrc/jit/passes/peephole.h>
#include <torch/csrc/jit/passes/peephole_list_idioms.h>
#include <torch/csrc/jit/passes/peephole_non_tensor.h>
#include <torch/csrc/jit/passes/remove_mutation.h>
#include <torch/csrc/jit/passes/shape_analysis.h>
#include <torch/csrc/jit/passes/symbolic_shape_analysis.h>
#include <torch/csrc/jit/runtime/exception_message.h>
#include <torch/csrc/jit/runtime/symbolic_shape_registry.h>
#include <torch/csrc/utils/memory.h>
#include <memory>
#include <unordered_map>
#include <vector>

/*
XXX: this is still in prototype phase and has much work left to do, including
but not limited to:
- Refactor APIs
- Add decent coverage of common ops
- Add shape analysis pass on Graph that handles Loops
- Allow concurrent reads to the operator map
- Successive applications of same inputs to same shape function (e.g. series of
pointwise ops)
- Supporting returning partially evaluated shape compute graph
*/

static bool symbolic_shape_analysis_test_mode = false;

namespace torch {
namespace jit {

// This is similar to c10::SymbolicShape, but instead of either having
// a concrete dimension or a symbolic dimension, an argument may be:
// - A Symbolic Dimension
// - A Constant Integer
// - Neither of the above. The third case can occur due to inputs to
// ops like view that accept negative values. Maintaining the distinction
// between an unknown symbolic dimension and an unknown integer allows
// us to optimize out comparisons to values < 0 (symbolic shapes are always >=
// 0) For example, a call like graph(%y: Tensor(SS(-1), 10, 10), %inp: int):
//   %five: int = prim::Constant[value=5]()
//   %zero: int = prim::Constant[value=0]()
//   %1 : int = aten::size(%y, %zero)
//   %2 : int[] = prim::ListConstruct(%five, %1, %inp)
//   %y.2: Tensor(5, SS(-1), (New Symbolic Shape)) = aten::view(%y, %2)
//
// x.view([5, y.size(0), inp])
// will have inputs equal to [5, SS(-1), c10::nullopt]

struct ShapeArg
    : public std::
          pair<c10::optional<c10::ShapeSymbol>, c10::optional<int64_t>> {
  using pair::pair;

  static ShapeArg unknownInteger() {
    return ShapeArg();
  }

  ShapeArg(int64_t int_value) {
    this->first = c10::nullopt;
    this->second = int_value;
  }

  ShapeArg(c10::ShapeSymbol ss) {
    if (ss.is_static()) {
      this->first = c10::nullopt;
      this->second = ss.value();
    } else {
      this->first = ss;
      this->second = c10::nullopt;
    }
  }

  c10::optional<int64_t> asConstantInt() {
    return this->second;
  }

  c10::optional<c10::ShapeSymbol> asShapeSymbol() {
    return this->first;
  }

 private:
  ShapeArg() {
    this->first = c10::nullopt;
    this->second = c10::nullopt;
  }
};

struct ShapeArguments {
  ShapeArguments(const c10::SymbolicShape& ss) {
    TORCH_INTERNAL_ASSERT(ss.rank())
    for (size_t i = 0; i < *ss.rank(); ++i) {
      maybe_shape_symbols_.push_back(ShapeArg(ss.at(i)));
    }
  }

  ShapeArguments(std::vector<ShapeArg> ss) {
    maybe_shape_symbols_ = std::move(ss);
  }

  int64_t len() {
    return maybe_shape_symbols_.size();
  }

  ShapeArg at(size_t i) {
    return maybe_shape_symbols_.at(i);
  }

 private:
  std::vector<ShapeArg> maybe_shape_symbols_;
  ;
};

bool setSymbolicShapeAnalysisTestMode(bool value) {
  bool old_value = symbolic_shape_analysis_test_mode;
  symbolic_shape_analysis_test_mode = value;
  return old_value;
}

bool symbolicShapeAnalysisTestModeEnabled() {
  return symbolic_shape_analysis_test_mode;
}

<<<<<<< HEAD
=======
namespace {

bool isListOfInts(const TypePtr& type) {
  return type->cast<ListType>() &&
      type->cast<ListType>()->getElementType()->cast<IntType>();
}

>>>>>>> fccaa4a3
c10::optional<size_t> normIndex(int64_t index, size_t len) {
  if (index < 0) {
    index = index + len;
  }
  if (index >= 0 && index < static_cast<int64_t>(len)) {
    return index;
  } else {
    return c10::nullopt;
  }
}

void replaceWithIValue(Value* v, IValue val) {
  WithInsertPoint guard(*v->node()->owningBlock()->nodes().begin());
  v->replaceAllUsesWith(v->owningGraph()->insertConstant(val));
}

} // namespace

// Symbolic Shape Analysis works through iteratively partially evaluating
// a TorchScript shape compute graph by inputing properties from input
// Tensors. We can substitute in properties like `len(x)` and `x[1]`
// if they are statically on the input Tensors. We can also use
// assertions like `assert len(x) == 4` in order to refine the input
// length and unroll loops over its elements. We iteratively optimize and
// substitute in properties until we are unable to make any further
// optimizations. Finally, we try to extract Tensor properties from the output.
// For instance `return [1, 2, inp[2] + 1, inp[3]]` we know that the ouptut
// will be length 4 with first two dimensions equal to 1 and 2. We can also
// deduce that the 4th dimension has the same symbolic shape as inp[3], which
// means that we do know its concrete value statically but we can asssign sets
// of tensor dimensions which must be equal at runtime.

struct SymbolicShapeAnalyzer {
  SymbolicShapeAnalyzer(
      Node* n,
      std::shared_ptr<Graph> shape_compute_graph,
      const AliasDb& db)
      : graph_(shape_compute_graph->copy()), node_(n) {
    // NB: shape compute graphs may have less inputs than their node
    // counterparts to allow e.g. sharing one single unary definition
    for (size_t i = 0; i < graph_->inputs().size(); i++) {
      auto type = node_->input(i)->type();

      if (auto opt_type =
              graph_->inputs().at(i)->type()->cast<OptionalType>()) {
        // None will get handled with constant substitution later
        if (!type->cast<OptionalType>() &&
            !NoneType::get()->isSubtypeOf(type)) {
          graph_->inputs().at(i)->setType(opt_type->getElementType());
        }
      } else if (graph_->inputs().at(i)->type()->cast<NumberType>()) {
        graph_->inputs().at(i)->setType(type);
      }

      if (auto tt = type->castRaw<TensorType>()) {
        // NOLINTNEXTLINE(performance-unnecessary-copy-initialization)
        c10::SymbolicShape symbolic_shapes = tt->symbolic_sizes();

        // for testing, we don't insert complete tensor shapes and rely on our
        // partial evaluation pipeline to propagate information.
        // this is a good proxy for our ability to propagate non-complete shape
        // information.

        if (symbolic_shapes.isComplete() &&
            !symbolic_shape_analysis_test_mode) {
          replaceWithIValue(
              graph_->inputs().at(i), *tt->sizes().concrete_sizes());
          continue;
        }
        // TODO: remove, all constant tensors should have typed sizes
        if (toIValue(node_->input(i))) {
          auto size = constant_as<at::Tensor>(node_->input(i))->sizes();
          if (!symbolic_shape_analysis_test_mode) {
            replaceWithIValue(graph_->inputs().at(i), size);
          } else {
            node_symbolic_input_indices_.emplace_back(
                i, c10::SymbolicShape(size));
          }
          continue;
        }

        // we can't optimize a tensor without fixed rank
        if (symbolic_shapes.rank()) {
          node_symbolic_input_indices_.emplace_back(i, symbolic_shapes);
        }
      } else if (
          type->cast<ListType>() &&
          type->cast<ListType>()->getElementType()->cast<TensorType>()) {
        TORCH_INTERNAL_ASSERT(false); // not handled yet
      } else if (auto ival = toIValue(node_->input(i))) {
        replaceWithIValue(graph_->inputs().at(i), *ival);
      } else if (
          type->cast<ListType>() &&
          type->cast<ListType>()->getElementType()->cast<IntType>()) {
        if (node_->input(i)->node()->kind() == prim::ListConstruct &&
            !db.hasWriters(node_->input(i))) {
          // it is a very common in graphs to see patterns like:
          // z = x.view(y.size())
          // or:
          // z = x.view(1, 10, y.size(0), y.size(1))
          // We want to propagate symbolic dimensions and concrete sizes
          // from y to z. To do this we try to associate symbolic dimensions
          // or concrete sizes with the integer list inputs that have a
          // constructor taken from constants or y.size() or y.size(0)
          auto list_construct = node_->input(i)->node();
          std::vector<ShapeArg> shape;
          for (Value* v : list_construct->inputs()) {
            if (auto constant = constant_as<int64_t>(v)) {
              shape.emplace_back(*constant);
            } else if (v->node()->kind() == aten::size) {
              auto const_index = constant_as<int64_t>(v->node()->input(1));
              auto tt = v->node()->input(0)->type()->expect<TensorType>();
              auto ss = tt->symbolic_sizes();
              if (!ss.rank() || !const_index) {
                // if we are getting a size of a tensor, it is an unknown
                // symbolic dimension instead of an unknown integer (must be
                // >=0)
                shape.emplace_back(at::ShapeSymbol::newSymbol());
                continue;
              }
              auto norm_index = normIndex(*const_index, *ss.rank());
              if (!norm_index) {
                shape.emplace_back(at::ShapeSymbol::newSymbol());
                continue;
              }
              shape.emplace_back(ss[*norm_index]);
            } else {
              shape.emplace_back(ShapeArg::unknownInteger());
            }
          }
          node_symbolic_input_indices_.emplace_back(i, std::move(shape));
        } else if (
            node_->input(i)->node()->kind() == aten::size &&
            !db.hasWriters(node_->input(i))) {
          auto ten_inp = node_->input(i)->node()->input();
          auto ss = ten_inp->type()->expect<TensorType>()->symbolic_sizes();
          node_symbolic_input_indices_.emplace_back(i, ss);
        }
      }
    }
  }

<<<<<<< HEAD
  c10::SymbolicShape run() {
=======
  void run() {
>>>>>>> fccaa4a3
    bool made_change = true;
    constexpr size_t MAX_ATTEMPTS = 8;
    size_t curr_attempt = 0;
    while (made_change && curr_attempt < MAX_ATTEMPTS) {
      curr_attempt++;
      made_change = false;
      // symbolic shape concrete values are only used in final shape extraction
      substituteInputTensorProperties(/*symbolic_shape_values*/ nullptr);
      // TODO: lower simple tuples ?
      made_change |= RemoveListMutation(graph_);
      made_change |= UnrollConstantLoops(graph_);
      made_change |= ConstantPropagation(graph_);
      made_change |= PeepholeOptimizeNonTensor(graph_);
      made_change |=
          PeepholeOptimizeListIdioms(graph_, /*refine_list_len*/ true);
      made_change |= RefineIntegerValues(graph_);
      made_change |= ConstantPropagation(graph_);
      made_change |= EliminateCommonSubexpression(graph_);
      EliminateDeadCode(graph_);
    }
    std::unordered_map<Value*, int64_t> symbolic_shape_values;
    substituteInputTensorProperties(&symbolic_shape_values);
    GRAPH_DUMP("Done with partial evaluation", graph_);

<<<<<<< HEAD
    return extractOutputShape(symbolic_shape_values);
=======
    extractOutputShape(symbolic_shape_values);
>>>>>>> fccaa4a3
  }

 private:
  void substituteInputTensorProperties(
      std::unordered_map<Value*, int64_t>* symbolic_shape_values) {
    // clang-format off
    // here we iteratively substitute properties of the node's input tensors
    // into the shape compute graph. we can substitute constants into the
    // like len(inp) or inp[0] if the tensor has a fixed length or a fixed
    // first dimension. we also try to resolve symbolic shapes of the same
    // symbolic value to the same Value * in the shape compute graph.
    // for the shape logic:
    // dim1 = inp1[0]
    // dim2 = inp2[0]
    // return dim1 if dim2 == 1 else dim2
    // if we see that inp1[0] and inp2[0] both have the same symbolic shape
    // value, then it is a valid transformation to replace dim2 with dim1 or
    // vice versa. to do this we collect all Value * for a particular symbolic
    // shape. Then, we replace all Value * within that set with their dominator.
    // In the example above, this allows us to infer  that the output will be the
    // symbolic dimension value of dim1.

    // if `symbolic_shape_values` is not null, record list accesses
    // which resolve to symbolic dimension values with their concrete symbolic
    // shape value. Because symbolic dimensions are represented as negative numbers and
    // are not real values, inserting them as constants in the graph would invalidate
    // the graph for further use. Instead, we keep track of what their value would be
    // for extracting output shapes.
    // clang-format on

    std::unordered_map<int64_t, std::vector<Value*>> symbolic_shape_map;

    for (const auto& index_symbolic_shape : node_symbolic_input_indices_) {
      auto index = index_symbolic_shape.first;
      auto shape_arguments = index_symbolic_shape.second;

      for (const auto& use : graph_->inputs().at(index)->uses()) {
        // TODO: either decompose composite ops like slice or add handling here
        switch (use.user->kind()) {
          case aten::len: {
            size_t len = shape_arguments.len();
            replaceWithIValue(use.user->output(), static_cast<int64_t>(len));
          } break;
          case aten::__getitem__: {
            auto index = constant_as<int64_t>(use.user->inputs().at(1));
            if (!index) {
              continue;
            }
            auto norm_index = normIndex(*index, shape_arguments.len());
            if (!norm_index) {
              continue;
            }
<<<<<<< HEAD
            if (tensor_shape[*norm_index].is_static()) {
              replaceWithIValue(
                  use.user->output(), tensor_shape[*norm_index].value());
            } else if (symbolic_shape_values) {
              symbolic_shape_values->emplace(
                  use.user->output(), tensor_shape[*norm_index].value());
=======
            auto shape_arg = shape_arguments.at(*norm_index);
            if (auto const_int = shape_arg.asConstantInt()) {
              replaceWithIValue(use.user->output(), const_int);
              continue;
            }
            auto maybe_shape_symbol = shape_arg.asShapeSymbol();
            if (!maybe_shape_symbol) {
              continue;
            }
            auto shape_symbol = *maybe_shape_symbol;
            if (symbolic_shape_values) {
              symbolic_shape_values->emplace(
                  use.user->output(), shape_symbol.value());
>>>>>>> fccaa4a3
            } else {
              int64_t symbolic_index = shape_symbol.value();
              symbolic_shape_map[symbolic_index].push_back(use.user->output());
            }
            for (const auto& sym_uses : use.user->output()->uses()) {
              auto k = sym_uses.user->kind();
              if (k != aten::ge && k != aten::le && k != aten::ne &&
                  k != aten::eq && k != aten::lt && k != aten::gt) {
                break;
              }
              auto other_index = 1 - sym_uses.offset;
              auto other_value =
                  constant_as<int64_t>(sym_uses.user->input(other_index));
              if (!other_value) {
                continue;
              }

              // check for dim >= 0, 0 <= dim
              // dim >= 0
              if (k == aten::ge && *other_value == 0 && other_index == 1) {
                replaceWithIValue(sym_uses.user->output(), true);
                continue;
              }
              // 0 <= dim
              if (k == aten::le && *other_value == 0 && other_index == 0) {
                replaceWithIValue(sym_uses.user->output(), true);
                continue;
              }

              // check for dim comparisons to negative number
              if (*other_value >= 0) {
                continue;
              }
              if (k == aten::eq || k == aten::ne) {
                // True if:
                // -2 != {Positive}
                replaceWithIValue(sym_uses.user->output(), k == aten::ne);
              } else {
                // True if:
                // -2 <= / < {Positive}
                // {Positive} >= / > {-2}
                bool true_val =
                    ((other_index == 0 && (k == aten::le || k == aten::lt)) ||
                     (other_index == 1 && (k == aten::ge || k == aten::gt)));
                replaceWithIValue(sym_uses.user->output(), true_val);
              }
            }
          }
        }
      }

      for (const auto& symbolic_set : symbolic_shape_map) {
        mergeSymbolicShapeSets(symbolic_set.second);
      }
    }
  }

  void mergeSymbolicShapeSets(const std::vector<Value*>& symbolic_set) {
    // `symbolic_set` represents a set of Value * which are all equal
    // to each other. Here, we optimize the graph by replacing values
    // in the set with other dominating values.
    // in the following example, where a, b and c are all in the same
    // symbolic set:
    // if cond:
    //    a = li[0]
    //    b = li[1]
    //    return [a, b]
    // else:
    //    c = li[0]
    //    return [c, c]
    // we can replace `b` with `a` because it is dominated by `a`,
    // but we cannot replace `c` with another dominating value

    // there are ways to compute this more efficiently but typically number of
    // Values for each symbolic set is low and this is cheap to run
    for (const auto i : c10::irange(symbolic_set.size())) {
      Value* v = symbolic_set[i];
      Value* dominating_value = v;
      for (const auto& sym_set : symbolic_set) {
        if (dominating_value->node()->isDominatedBy(sym_set->node())) {
          dominating_value = sym_set;
        }
      }
      if (dominating_value != v) {
        v->replaceAllUsesWith(dominating_value);
      }
    }
  }

<<<<<<< HEAD
  c10::SymbolicShape extractOutputShape(
      std::unordered_map<Value*, int64_t>& symbolic_shape_values) {
    TORCH_INTERNAL_ASSERT(graph_->outputs().size() == 1);
    auto output = graph_->outputs().at(0);
    TORCH_INTERNAL_ASSERT(
        output->type()->cast<ListType>() &&
        output->type()->cast<ListType>()->getElementType()->cast<IntType>());
    if (output->node()->kind() == prim::Constant) {
      auto int_list = toIValue(output)->toIntVector();
=======
  c10::SymbolicShape extractListShape(
      Value* list,
      std::unordered_map<Value*, int64_t>& symbolic_shape_values,
      const AliasDb& db) {
    if (list->node()->kind() == prim::Constant) {
      auto int_list = toIValue(list)->toIntVector();
>>>>>>> fccaa4a3
      return c10::SymbolicShape(int_list);
    }
    // We need a list construct or a constant output
    // that is not written to in order to analyze the output shape
    if (list->node()->kind() != prim::ListConstruct || db.hasWriters(list)) {
      GRAPH_DEBUG("Could not extract shape ", getHeader(node_));
      return c10::SymbolicShape();
    }
    Node* list_construct = list->node();
    std::vector<c10::optional<int64_t>> output_shape;
    for (Value* input : list_construct->inputs()) {
      if (symbolic_shape_values.count(input)) {
        output_shape.push_back(symbolic_shape_values[input]);
      } else {
        output_shape.push_back(constant_as<int64_t>(input));
      }
    }
    return c10::SymbolicShape(output_shape);
  }

  void extractOutputShape(
      std::unordered_map<Value*, int64_t>& symbolic_shape_values) {
    TORCH_INTERNAL_ASSERT(graph_->outputs().size() == node_->outputs().size());
    // TODO: would be nice if there were easy facility to look at uses and see
    // if they are all pure instead of instanting db.
    AliasDb db(graph_);
    for (size_t i = 0; i < graph_->outputs().size(); ++i) {
      auto output = graph_->outputs().at(i);
      auto type = output->type();
      TORCH_INTERNAL_ASSERT(isListOfInts(type));
      auto ss = extractListShape(output, symbolic_shape_values, db);
      node_->output(i)->setType(
          node_->output(i)->type()->expect<TensorType>()->withSymbolicShapes(
              ss));
    }
  }

  // node input indices that are TensorType and we need to iteratively
  // substitute properties of. We only substitute properties
  // of TensorTypes with a fixed dimension but not a complete shape,
  // because a complete shape we can completely replace with a constant
  // and non-fixed dimensions we cannot reason about at all
  // TODO: might be cleaner to store as a pair of index -> symbolic shape
  // but there were weird lifetime issues
  std::vector<std::pair<int64_t, ShapeArguments>> node_symbolic_input_indices_;
  std::shared_ptr<Graph> graph_;
  Node* node_;
};

void PropagateShapesWithShapeFunction(
    Node* n,
    std::shared_ptr<Graph>& shape_compute_graph,
    const AliasDb& db) {
  SymbolicShapeAnalyzer(n, shape_compute_graph, db).run();
}

<<<<<<< HEAD
void PropagateShapesOnGraph(std::shared_ptr<Graph>& graph) {
  for (Node* n : graph->nodes()) {
    if (n->maybeSchema()) {
=======
void PropagateShapesOnBlock(Block* b, const AliasDb& db) {
  for (Node* n : b->nodes()) {
    // TODO: handle loop
    if (n->kind() == prim::If) {
      IfView if_v(n);
      PropagateShapesOnBlock(if_v.thenBlock(), db);
      PropagateShapesOnBlock(if_v.elseBlock(), db);
      mergeTypes(if_v.thenOutputs(), if_v.elseOutputs(), if_v.outputs());
    } else if (n->maybeSchema()) {
>>>>>>> fccaa4a3
      if (auto maybe_graph = shapeComputeGraphForSchema(n->schema())) {
        PropagateShapesWithShapeFunction(n, *maybe_graph, db);
      }
    } else if (n->kind() == prim::TupleConstruct) {
      auto orig_type = n->output()->type()->expect<TupleType>();
      auto new_types = fmap(n->inputs(), [](Value* v) { return v->type(); });
      n->output()->setType(
          orig_type->createWithContained(std::move(new_types)));
    }
  }
}

void PropagateShapesOnGraph(std::shared_ptr<Graph>& graph) {
  AliasDb db(graph);
  PropagateShapesOnBlock(graph->block(), db);
}

} // namespace jit
} // namespace torch<|MERGE_RESOLUTION|>--- conflicted
+++ resolved
@@ -4,10 +4,7 @@
 #include <torch/csrc/jit/ir/alias_analysis.h>
 #include <torch/csrc/jit/ir/constants.h>
 #include <torch/csrc/jit/ir/ir.h>
-<<<<<<< HEAD
-=======
 #include <torch/csrc/jit/ir/ir_views.h>
->>>>>>> fccaa4a3
 #include <torch/csrc/jit/jit_log.h>
 #include <torch/csrc/jit/passes/common_subexpression_elimination.h>
 #include <torch/csrc/jit/passes/constant_pooling.h>
@@ -138,8 +135,6 @@
   return symbolic_shape_analysis_test_mode;
 }
 
-<<<<<<< HEAD
-=======
 namespace {
 
 bool isListOfInts(const TypePtr& type) {
@@ -147,7 +142,6 @@
       type->cast<ListType>()->getElementType()->cast<IntType>();
 }
 
->>>>>>> fccaa4a3
 c10::optional<size_t> normIndex(int64_t index, size_t len) {
   if (index < 0) {
     index = index + len;
@@ -290,11 +284,7 @@
     }
   }
 
-<<<<<<< HEAD
-  c10::SymbolicShape run() {
-=======
   void run() {
->>>>>>> fccaa4a3
     bool made_change = true;
     constexpr size_t MAX_ATTEMPTS = 8;
     size_t curr_attempt = 0;
@@ -319,11 +309,7 @@
     substituteInputTensorProperties(&symbolic_shape_values);
     GRAPH_DUMP("Done with partial evaluation", graph_);
 
-<<<<<<< HEAD
-    return extractOutputShape(symbolic_shape_values);
-=======
     extractOutputShape(symbolic_shape_values);
->>>>>>> fccaa4a3
   }
 
  private:
@@ -376,14 +362,6 @@
             if (!norm_index) {
               continue;
             }
-<<<<<<< HEAD
-            if (tensor_shape[*norm_index].is_static()) {
-              replaceWithIValue(
-                  use.user->output(), tensor_shape[*norm_index].value());
-            } else if (symbolic_shape_values) {
-              symbolic_shape_values->emplace(
-                  use.user->output(), tensor_shape[*norm_index].value());
-=======
             auto shape_arg = shape_arguments.at(*norm_index);
             if (auto const_int = shape_arg.asConstantInt()) {
               replaceWithIValue(use.user->output(), const_int);
@@ -397,7 +375,6 @@
             if (symbolic_shape_values) {
               symbolic_shape_values->emplace(
                   use.user->output(), shape_symbol.value());
->>>>>>> fccaa4a3
             } else {
               int64_t symbolic_index = shape_symbol.value();
               symbolic_shape_map[symbolic_index].push_back(use.user->output());
@@ -487,24 +464,12 @@
     }
   }
 
-<<<<<<< HEAD
-  c10::SymbolicShape extractOutputShape(
-      std::unordered_map<Value*, int64_t>& symbolic_shape_values) {
-    TORCH_INTERNAL_ASSERT(graph_->outputs().size() == 1);
-    auto output = graph_->outputs().at(0);
-    TORCH_INTERNAL_ASSERT(
-        output->type()->cast<ListType>() &&
-        output->type()->cast<ListType>()->getElementType()->cast<IntType>());
-    if (output->node()->kind() == prim::Constant) {
-      auto int_list = toIValue(output)->toIntVector();
-=======
   c10::SymbolicShape extractListShape(
       Value* list,
       std::unordered_map<Value*, int64_t>& symbolic_shape_values,
       const AliasDb& db) {
     if (list->node()->kind() == prim::Constant) {
       auto int_list = toIValue(list)->toIntVector();
->>>>>>> fccaa4a3
       return c10::SymbolicShape(int_list);
     }
     // We need a list construct or a constant output
@@ -561,11 +526,6 @@
   SymbolicShapeAnalyzer(n, shape_compute_graph, db).run();
 }
 
-<<<<<<< HEAD
-void PropagateShapesOnGraph(std::shared_ptr<Graph>& graph) {
-  for (Node* n : graph->nodes()) {
-    if (n->maybeSchema()) {
-=======
 void PropagateShapesOnBlock(Block* b, const AliasDb& db) {
   for (Node* n : b->nodes()) {
     // TODO: handle loop
@@ -575,7 +535,6 @@
       PropagateShapesOnBlock(if_v.elseBlock(), db);
       mergeTypes(if_v.thenOutputs(), if_v.elseOutputs(), if_v.outputs());
     } else if (n->maybeSchema()) {
->>>>>>> fccaa4a3
       if (auto maybe_graph = shapeComputeGraphForSchema(n->schema())) {
         PropagateShapesWithShapeFunction(n, *maybe_graph, db);
       }
