--- conflicted
+++ resolved
@@ -1264,24 +1264,17 @@
       .def(
           "is_symbolic",
           [](const c10::SymNode& node) {
-<<<<<<< HEAD
-            return (
-                !node->singleton_int().has_value()
-                && !node->constant_bool().has_value()
-                && !node->constant_int().has_value()
-            );
+            return node->is_symbolic();
           })
       .def(
           "singleton_int",
           [](const c10::SymNode& node) {
             return node->singleton_int();
-=======
-            return node->is_symbolic();
->>>>>>> 37bbd609
           });
 
   // clang-format on
 
+  // NOLINTNEXTLINE(bugprone-unused-raii)
   py::class_<CompleteArgumentSpec>(m, "CompleteArgumentSpec")
       .def("__repr__", [](CompleteArgumentSpec& self) {
         std::ostringstream s;
