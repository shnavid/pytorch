--- conflicted
+++ resolved
@@ -128,12 +128,9 @@
     return addr_.port;
   }
 
-<<<<<<< HEAD
-=======
   std::unordered_map<std::string, std::unordered_map<std::string, double>>
   collectClientCounters() const noexcept;
 
->>>>>>> d4990ad5
   bool isLibUvBackend() const noexcept {
     return usingLibUv_;
   }
@@ -155,10 +152,7 @@
   const std::string initKey_ = "init/";
   const std::string keyPrefix_ = "/";
   std::mutex activeOpLock_;
-<<<<<<< HEAD
-=======
   std::unordered_map<std::string, detail::Counter> clientCounters_;
->>>>>>> d4990ad5
   bool usingLibUv_ = false;
 };
 
