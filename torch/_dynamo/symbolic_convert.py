--- conflicted
+++ resolved
@@ -802,11 +802,6 @@
     def STORE_FAST(self, inst):
         loaded_vt = self.pop()
         name = inst.argval
-<<<<<<< HEAD
-        # Optionally, since we stored this object at a name, we can pass this info down
-        # to the object for it to use (Can be useful in reconstruction).
-=======
->>>>>>> 23961adf
         loaded_vt = loaded_vt.rename(self, name)
         self.symbolic_locals[name] = loaded_vt
 
