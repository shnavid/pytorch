import warnings

import torch
from . import comm
from torch.autograd import Function
from torch._utils import _get_device_index
from typing import List, Optional


class Broadcast(Function):

    @staticmethod
    def forward(ctx, target_gpus, *inputs):
        assert all(i.device.type != 'cpu' for i in inputs), (
            'Broadcast function not implemented for CPU tensors'
        )
        target_gpus = [_get_device_index(x, True) for x in target_gpus]
        ctx.target_gpus = target_gpus
        if len(inputs) == 0:
            return tuple()
        ctx.num_inputs = len(inputs)
        ctx.input_device = inputs[0].get_device()
        outputs = comm.broadcast_coalesced(inputs, ctx.target_gpus)
        non_differentiables = []
        for idx, input_requires_grad in enumerate(ctx.needs_input_grad[1:]):
            if not input_requires_grad:
                for output in outputs:
                    non_differentiables.append(output[idx])
        ctx.mark_non_differentiable(*non_differentiables)
        return tuple([t for tensors in outputs for t in tensors])

    @staticmethod
    def backward(ctx, *grad_outputs):
        return (None,) + ReduceAddCoalesced.apply(ctx.input_device, ctx.num_inputs, *grad_outputs)


class ReduceAddCoalesced(Function):

    @staticmethod
    def forward(ctx, destination, num_inputs, *grads):
        ctx.target_gpus = [grads[i].get_device() for i in range(0, len(grads), num_inputs)]

        grads_ = [grads[i:i + num_inputs]
                  for i in range(0, len(grads), num_inputs)]
        return comm.reduce_add_coalesced(grads_, destination)

    @staticmethod
    def backward(ctx, *grad_outputs):
        return (None, None,) + Broadcast.apply(ctx.target_gpus, *grad_outputs)


class Gather(Function):

    @staticmethod
    def forward(ctx, target_device, dim, *inputs):
        assert all(i.device.type != 'cpu' for i in inputs), (
            'Gather function not implemented for CPU tensors'
        )
        if (target_device == 'cpu'):
            ctx.target_device = 'cpu'
        else:
            target_device = _get_device_index(target_device, True)
            ctx.target_device = target_device
        ctx.dim = dim
        ctx.input_gpus = tuple(i.get_device() for i in inputs)
        if all(t.dim() == 0 for t in inputs) and dim == 0:
            inputs = tuple(t.view(1) for t in inputs)
            warnings.warn('Was asked to gather along dimension 0, but all '
                          'input tensors were scalars; will instead unsqueeze '
<<<<<<< HEAD
                          'and return a vector.', stacklevel=2)
=======
                          'and return a vector.', stacklevel=TO_BE_DETERMINED)
>>>>>>> fff02e67
            ctx.unsqueezed_scalar = True
        else:
            ctx.unsqueezed_scalar = False
        ctx.input_sizes = tuple(i.size(ctx.dim) for i in inputs)
        return comm.gather(inputs, ctx.dim, ctx.target_device)

    @staticmethod
    def backward(ctx, grad_output):
        scattered_grads = Scatter.apply(ctx.input_gpus, ctx.input_sizes, ctx.dim, grad_output)
        if ctx.unsqueezed_scalar:
            scattered_grads = tuple(g[0] for g in scattered_grads)
        return (None, None) + scattered_grads


class Scatter(Function):

    @staticmethod
    def forward(ctx, target_gpus, chunk_sizes, dim, input):
        target_gpus = [_get_device_index(x, True) for x in target_gpus]
        ctx.dim = dim
        ctx.input_device = input.get_device() if input.device.type != "cpu" else -1
        streams = None
        if torch.cuda.is_available() and ctx.input_device == -1:
            # Perform CPU to GPU copies in a background stream
            streams = [_get_stream(torch.device("cuda", device)) for device in target_gpus]
        outputs = comm.scatter(input, target_gpus, chunk_sizes, ctx.dim, streams)
        # Synchronize with the copy stream
        if streams is not None:
            for i, output in enumerate(outputs):
                with torch.cuda.device(target_gpus[i]):
                    main_stream = torch.cuda.current_stream()
                    main_stream.wait_stream(streams[i])
                    output.record_stream(main_stream)
        return outputs

    @staticmethod
    def backward(ctx, *grad_output):
        return None, None, None, Gather.apply(ctx.input_device, ctx.dim, *grad_output)


# background streams used for copying
_streams: Optional[List[Optional[torch.Stream]]] = None

def _get_stream(device: torch.device):
    """Gets a background stream for copying between CPU and target device"""
    global _streams
    if device.type == "cpu":
        return None
    device_mod = getattr(torch, device.type, None)
    if device_mod is None:
        return None
    if _streams is None:
        _streams = [None] * device_mod.device_count()
    if _streams[device.index] is None:
        _streams[device.index] = device_mod.Stream(device.index)
    return _streams[device.index]<|MERGE_RESOLUTION|>--- conflicted
+++ resolved
@@ -67,11 +67,7 @@
             inputs = tuple(t.view(1) for t in inputs)
             warnings.warn('Was asked to gather along dimension 0, but all '
                           'input tensors were scalars; will instead unsqueeze '
-<<<<<<< HEAD
-                          'and return a vector.', stacklevel=2)
-=======
                           'and return a vector.', stacklevel=TO_BE_DETERMINED)
->>>>>>> fff02e67
             ctx.unsqueezed_scalar = True
         else:
             ctx.unsqueezed_scalar = False
