--- conflicted
+++ resolved
@@ -85,11 +85,7 @@
         if not self._get_sl_called_within_step:
             warnings.warn(
                 "To get the last sparsity level computed by the scheduler, "
-<<<<<<< HEAD
-                "please use `get_last_sl()`.", stacklevel=2)
-=======
                 "please use `get_last_sl()`.", stacklevel=TO_BE_DETERMINED)
->>>>>>> fff02e67
         return [
             self.sparsity_compute_fn(
                 s_0=initial_sparsity,
