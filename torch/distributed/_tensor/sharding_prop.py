--- conflicted
+++ resolved
@@ -1,9 +1,5 @@
 from functools import lru_cache
-<<<<<<< HEAD
-from typing import Callable, cast, Dict
-=======
 from typing import Callable, cast, Dict, Optional
->>>>>>> 71b4b320
 
 import torch
 from torch._ops import OpOverload
@@ -51,20 +47,14 @@
         self,
         op_overload: OpOverload,
         strategy_func: Callable[[DeviceMesh, OpSchema], StrategyType],
-<<<<<<< HEAD
-=======
         schema_info: Optional[RuntimeSchemaInfo] = None,
->>>>>>> 71b4b320
     ):
         """
         Register a sharding strategy generator for an operator.
         """
         self.op_strategy_funcs[op_overload] = strategy_func
-<<<<<<< HEAD
-=======
         if schema_info is not None:
             self.op_to_schema_info[op_overload] = schema_info
->>>>>>> 71b4b320
 
     def _propagate_tensor_meta(self, op_schema: OpSchema) -> object:
         """
