"""
``torch.autograd`` provides classes and functions implementing automatic
differentiation of arbitrary scalar valued functions. It requires minimal
changes to the existing code - you only need to declare :class:`Tensor` s
for which gradients should be computed with the ``requires_grad=True`` keyword.
As of now, we only support autograd for floating point :class:`Tensor` types (
half, float, double and bfloat16) and complex :class:`Tensor` types (cfloat, cdouble).
"""
import torch
import warnings

from torch.types import _TensorOrTensors, _size
from typing import Any, Callable, List, Optional, Sequence, Tuple, Union, cast

from .variable import Variable
from .function import Function, NestedIOFunction
from .gradcheck import gradcheck, gradgradcheck
from .grad_mode import (
    no_grad, enable_grad, set_grad_enabled, inference_mode, set_multithreading_enabled, _force_original_view_tracking,
    _unsafe_preserve_version_counter
)
from .anomaly_mode import detect_anomaly, set_detect_anomaly
from ..overrides import has_torch_function, handle_torch_function, is_tensor_like
from . import functional
from . import forward_ad
from . import graph
from .. import _vmap_internals

__all__ = ['Variable', 'Function', 'backward', 'grad_mode']

_OptionalTensor = Optional[torch.Tensor]
_ShapeorNestedShape = Union[_size, Sequence[_size], torch.Tensor]


def _calculate_shape(output: torch.Tensor, grad: torch.Tensor,
                     is_grads_batched: bool) -> Tuple[_ShapeorNestedShape, _ShapeorNestedShape]:
    # is_same_size ensures that both tensors are either nested or non nested
    if output.is_nested:
        if is_grads_batched:
            raise RuntimeError("Batched grads are not supported with Nested Tensor.")
        out_shape = output._nested_tensor_size()
        grad_shape = grad._nested_tensor_size()

        return out_shape, grad_shape

    reg_out_shape = output.shape
    reg_grad_shape = grad.shape if not is_grads_batched else grad.shape[1:]
    return reg_out_shape, reg_grad_shape

def _make_grads(outputs: Sequence[torch.Tensor], grads: Sequence[_OptionalTensor],
                is_grads_batched: bool) -> Tuple[_OptionalTensor, ...]:
    new_grads: List[_OptionalTensor] = []
    for out, grad in zip(outputs, grads):
        if isinstance(grad, torch.Tensor):
            first_grad = grad if not is_grads_batched else grad[0]
            if not torch.is_same_size(out, first_grad):
                out_shape, grad_shape = _calculate_shape(out, first_grad, is_grads_batched)
                if is_grads_batched:
                    raise RuntimeError("If `is_grads_batched=True`, we interpret the first "
                                       "dimension of each grad_output as the batch dimension. "
                                       "The sizes of the remaining dimensions are expected to match "
                                       "the shape of corresponding output, but a mismatch "
                                       "was detected: grad_output["
                                       + str(grads.index(grad)) + "] has a shape of "
                                       + str(grad_shape) + " and output["
                                       + str(outputs.index(out)) + "] has a shape of "
                                       + str(out_shape) + ". "
                                       "If you only want some tensors in `grad_output` to be considered "
                                       "batched, consider using vmap.")
                else:
                    raise RuntimeError("Mismatch in shape: grad_output["
                                       + str(grads.index(grad)) + "] has a shape of "
                                       + str(grad_shape) + " and output["
                                       + str(outputs.index(out)) + "] has a shape of "
                                       + str(out_shape) + ".")
            if out.dtype.is_complex != grad.dtype.is_complex:
                raise RuntimeError("For complex Tensors, both grad_output and output"
                                   " are required to have the same dtype."
                                   " Mismatch in dtype: grad_output["
                                   + str(grads.index(grad)) + "] has a dtype of "
                                   + str(grad.dtype) + " and output["
                                   + str(outputs.index(out)) + "] has a dtype of "
                                   + str(out.dtype) + ".")
            new_grads.append(grad)
        elif grad is None:
            if out.requires_grad:
                if out.numel() != 1:
                    raise RuntimeError("grad can be implicitly created only for scalar outputs")
                if not out.dtype.is_floating_point:
                    msg = ("grad can be implicitly created only for real scalar outputs"
                           f" but got {out.dtype}")
                    raise RuntimeError(msg)
                new_grads.append(torch.ones_like(out, memory_format=torch.preserve_format))
            else:
                new_grads.append(None)
        else:
            raise TypeError("gradients can be either Tensors or None, but got " +
                            type(grad).__name__)
    return tuple(new_grads)


def _tensor_or_tensors_to_tuple(tensors: Optional[_TensorOrTensors], length: int) -> Tuple[_OptionalTensor, ...]:
    if tensors is None:
        return (None, ) * length
    if isinstance(tensors, torch.Tensor):
        return (tensors, )
    return tuple(tensors)


def backward(
    tensors: _TensorOrTensors,
    grad_tensors: Optional[_TensorOrTensors] = None,
    retain_graph: Optional[bool] = None,
    create_graph: bool = False,
    grad_variables: Optional[_TensorOrTensors] = None,
    inputs: Optional[_TensorOrTensors] = None,
) -> None:
    r"""Computes the sum of gradients of given tensors with respect to graph
    leaves.

    The graph is differentiated using the chain rule. If any of ``tensors``
    are non-scalar (i.e. their data has more than one element) and require
    gradient, then the Jacobian-vector product would be computed, in this
    case the function additionally requires specifying ``grad_tensors``.
    It should be a sequence of matching length, that contains the "vector"
    in the Jacobian-vector product, usually the gradient of the differentiated
    function w.r.t. corresponding tensors (``None`` is an acceptable value for
    all tensors that don't need gradient tensors).

    This function accumulates gradients in the leaves - you might need to zero
    ``.grad`` attributes or set them to ``None`` before calling it.
    See :ref:`Default gradient layouts<default-grad-layouts>`
    for details on the memory layout of accumulated gradients.

    .. note::
        Using this method with ``create_graph=True`` will create a reference cycle
        between the parameter and its gradient which can cause a memory leak.
        We recommend using ``autograd.grad`` when creating the graph to avoid this.
        If you have to use this function, make sure to reset the ``.grad`` fields of your
        parameters to ``None`` after use to break the cycle and avoid the leak.

    .. note::

        If you run any forward ops, create ``grad_tensors``, and/or call ``backward``
        in a user-specified CUDA stream context, see
        :ref:`Stream semantics of backward passes<bwd-cuda-stream-semantics>`.

    .. note::

        When ``inputs`` are provided and a given input is not a leaf,
        the current implementation will call its grad_fn (even though it is not strictly needed to get this gradients).
        It is an implementation detail on which the user should not rely.
        See https://github.com/pytorch/pytorch/pull/60521#issuecomment-867061780 for more details.

    Args:
        tensors (Sequence[Tensor] or Tensor): Tensors of which the derivative will be
            computed.
        grad_tensors (Sequence[Tensor or None] or Tensor, optional): The "vector" in
            the Jacobian-vector product, usually gradients w.r.t. each element of
            corresponding tensors. None values can be specified for scalar Tensors or
            ones that don't require grad. If a None value would be acceptable for all
            grad_tensors, then this argument is optional.
        retain_graph (bool, optional): If ``False``, the graph used to compute the grad
            will be freed. Note that in nearly all cases setting this option to ``True``
            is not needed and often can be worked around in a much more efficient
            way. Defaults to the value of ``create_graph``.
        create_graph (bool, optional): If ``True``, graph of the derivative will
            be constructed, allowing to compute higher order derivative products.
            Defaults to ``False``.
        inputs (Sequence[Tensor] or Tensor, optional): Inputs w.r.t. which the gradient
            be will accumulated into ``.grad``. All other Tensors will be ignored. If
            not provided, the gradient is accumulated into all the leaf Tensors that
            were used to compute the attr::tensors.
    """
    if torch._C._are_functorch_transforms_active():
        raise RuntimeError(
            "backward() called inside a functorch transform. This is not "
            "supported, please use functorch.grad or functorch.vjp instead "
            "or call backward() outside of functorch transforms.")

    if grad_variables is not None:
        warnings.warn("'grad_variables' is deprecated. Use 'grad_tensors' instead.")
        if grad_tensors is None:
            grad_tensors = grad_variables
        else:
            raise RuntimeError("'grad_tensors' and 'grad_variables' (deprecated) "
                               "arguments both passed to backward(). Please only "
                               "use 'grad_tensors'.")
    if inputs is not None and len(inputs) == 0:
        raise RuntimeError("'inputs' argument to backward() cannot be empty.")

    tensors = (tensors,) if isinstance(tensors, torch.Tensor) else tuple(tensors)
    inputs = (inputs,) if isinstance(inputs, torch.Tensor) else \
        tuple(inputs) if inputs is not None else tuple()

    grad_tensors_ = _tensor_or_tensors_to_tuple(grad_tensors, len(tensors))
    grad_tensors_ = _make_grads(tensors, grad_tensors_, is_grads_batched=False)
    if retain_graph is None:
        retain_graph = create_graph

    # The reason we repeat the same comment below is that
    # some Python versions print out the first line of a multi-line function
    # calls in the traceback and some print out the last line
    Variable._execution_engine.run_backward(  # Calls into the C++ engine to run the backward pass
        tensors, grad_tensors_, retain_graph, create_graph, inputs,
        allow_unreachable=True, accumulate_grad=True)  # Calls into the C++ engine to run the backward pass

def grad(
    outputs: _TensorOrTensors,
    inputs: _TensorOrTensors,
    grad_outputs: Optional[_TensorOrTensors] = None,
    retain_graph: Optional[bool] = None,
    create_graph: bool = False,
    only_inputs: bool = True,
    allow_unused: Optional[bool] = None,
    is_grads_batched: bool = False,
    materialize_grads: bool = False,
) -> Tuple[torch.Tensor, ...]:
    r"""Computes and returns the sum of gradients of outputs with respect to
    the inputs.

    ``grad_outputs`` should be a sequence of length matching ``output``
    containing the "vector" in vector-Jacobian product, usually the pre-computed
    gradients w.r.t. each of the outputs. If an output doesn't require_grad,
    then the gradient can be ``None``).

    .. note::

        If you run any forward ops, create ``grad_outputs``, and/or call ``grad``
        in a user-specified CUDA stream context, see
        :ref:`Stream semantics of backward passes<bwd-cuda-stream-semantics>`.

    .. note::

        ``only_inputs`` argument is deprecated and is ignored now (defaults to ``True``).
        To accumulate gradient for other parts of the graph, please use
        ``torch.autograd.backward``.

    Args:
        outputs (sequence of Tensor): outputs of the differentiated function.
        inputs (sequence of Tensor): Inputs w.r.t. which the gradient will be
            returned (and not accumulated into ``.grad``).
        grad_outputs (sequence of Tensor): The "vector" in the vector-Jacobian product.
            Usually gradients w.r.t. each output. None values can be specified for scalar
            Tensors or ones that don't require grad. If a None value would be acceptable
            for all grad_tensors, then this argument is optional. Default: None.
        retain_graph (bool, optional): If ``False``, the graph used to compute the grad
            will be freed. Note that in nearly all cases setting this option to ``True``
            is not needed and often can be worked around in a much more efficient
            way. Defaults to the value of ``create_graph``.
        create_graph (bool, optional): If ``True``, graph of the derivative will
            be constructed, allowing to compute higher order derivative products.
            Default: ``False``.
        allow_unused (Optional[bool], optional): If ``False``, specifying inputs
            that were not used when computing outputs (and therefore their grad is
            always zero) is an error. Defaults to the value of ``materialize_grads``.
        is_grads_batched (bool, optional): If ``True``, the first dimension of each
            tensor in ``grad_outputs`` will be interpreted as the batch dimension.
            Instead of computing a single vector-Jacobian product, we compute a
            batch of vector-Jacobian products for each "vector" in the batch.
            We use the vmap prototype feature as the backend to vectorize calls
            to the autograd engine so that this computation can be performed in a
            single call. This should lead to performance improvements when compared
            to manually looping and performing backward multiple times. Note that
            due to this feature being experimental, there may be performance
            cliffs. Please use ``torch._C._debug_only_display_vmap_fallback_warnings(True)``
            to show any performance warnings and file an issue on github if warnings exist
            for your use case. Defaults to ``False``.
        materialize_grads (bool, optional): If ``True``, set the gradient for unused inputs
            to zero instead of None. This is useful when computing higher-order derivatives.
            If ``materialize_grads`` is ``True`` and ``allow_unused`` is ``False``, an error
            will be raised. Defaults to ``False``.

    """
    if materialize_grads and allow_unused is False:
        raise ValueError("Expected allow_unused to be True or not passed when materialize_grads=True, "
                         "but got: allow_unused=False.")
    if allow_unused is None:
        allow_unused = materialize_grads
    t_outputs = cast(Tuple[torch.Tensor, ...], (outputs,) if is_tensor_like(outputs) else tuple(outputs))
    t_inputs = cast(Tuple[torch.Tensor, ...], (inputs,) if is_tensor_like(inputs) else tuple(inputs))
    overridable_args = t_outputs + t_inputs
    if has_torch_function(overridable_args):
        return handle_torch_function(
            grad,
            overridable_args,
            t_outputs,
            t_inputs,
            grad_outputs=grad_outputs,
            retain_graph=retain_graph,
            create_graph=create_graph,
            only_inputs=only_inputs,
            allow_unused=allow_unused,
            is_grads_batched=is_grads_batched,
            materialize_grads=materialize_grads,
        )

    if not only_inputs:
        warnings.warn("only_inputs argument is deprecated and is ignored now "
                      "(defaults to True). To accumulate gradient for other "
                      "parts of the graph, please use torch.autograd.backward.")

    grad_outputs_ = _tensor_or_tensors_to_tuple(grad_outputs, len(t_outputs))
    grad_outputs_ = _make_grads(t_outputs, grad_outputs_, is_grads_batched=is_grads_batched)

    if retain_graph is None:
        retain_graph = create_graph

    # The reason we repeat the same comment several times below is because
    # some Python versions print out the first line of multi-line function
    # calls in the traceback and some print out the last line
    if is_grads_batched:
        def vjp(gO):
            return Variable._execution_engine.run_backward(  # Calls into the C++ engine to run the backward pass
                t_outputs, gO, retain_graph, create_graph, t_inputs,
                allow_unused, accumulate_grad=False)  # Calls into the C++ engine to run the backward pass
        result = _vmap_internals._vmap(vjp, 0, 0, allow_none_pass_through=True)(grad_outputs_)
    else:
        result = Variable._execution_engine.run_backward(  # Calls into the C++ engine to run the backward pass
            t_outputs, grad_outputs_, retain_graph, create_graph, t_inputs,
            allow_unused, accumulate_grad=False)  # Calls into the C++ engine to run the backward pass
    if materialize_grads:
        result = tuple(output if output is not None else torch.zeros_like(input, requires_grad=True)
                       for (output, input) in zip(result, t_inputs))
    return result


# This function applies in case of gradient checkpointing for memory
# optimization. Currently, gradient checkpointing is supported only if the
# execution engine is invoked through torch.autograd.backward() and its
# inputs argument is not passed. It is not supported for torch.autograd.grad().
# This is because if inputs are specified, the gradient won't be calculated for
# anything else e.g. model parameters like weights, bias etc.
#
# This function returns whether the checkpointing is valid i.e. torch.autograd.backward
# or not i.e. torch.autograd.grad. The implementation works by maintaining a thread
# local variable in torch/csrc/autograd/engine.cpp which looks at the NodeTask
# in the stack and before a NodeTask is executed in evaluate_function, it
# checks for whether reentrant backwards is imperative or not.
# See https://github.com/pytorch/pytorch/pull/4594 for more discussion/context
def _is_checkpoint_valid():
    return Variable._execution_engine.is_checkpoint_valid()


def variable(*args, **kwargs):
    raise RuntimeError("torch.autograd.variable(...) is deprecated, use torch.tensor(...) instead")

# Monkey patching variable.Variable to fix FX codegen. FX generates a call by roughly doing
# f"{fn.__module__}.{fn.__name__}(...). This yields torch.autograd.variable.Variable(...) in the
# output of an FX graph.  Unfortunately the module name torch.autograd.variable is shadowed by the
# deprecated function - variable(...).
variable.Variable = Variable  # type: ignore[attr-defined]

if not torch._C._autograd_init():
    raise RuntimeError("autograd initialization failed")

# Import all native method/classes
from torch._C._autograd import (
    _add_metadata_json,
    _disable_profiler,
    _disable_profiler_legacy,
    _enable_profiler,
    _enable_profiler_legacy,
    _enable_record_function,
    _kineto_step,
    _KinetoEvent,
    _pop_saved_tensors_default_hooks,
    _prepare_profiler,
    _profiler_enabled,
    _ProfilerResult,
    _push_saved_tensors_default_hooks,
    _record_function_with_args_enter,
    _record_function_with_args_exit,
    _set_empty_test_observer,
    _supported_activities,
    DeviceType,
    kineto_available,
    ProfilerEvent,
    SavedTensor,
)

from torch._C._profiler import ProfilerActivity, ProfilerConfig, ProfilerState

from . import profiler

def _register_py_tensor_class_for_device(device, cls):
    if not isinstance(cls, type):
        raise RuntimeError("cls isn't a typeinfo object")
<<<<<<< HEAD
    torch._C._register_py_class_for_device(device, cls)
=======
    torch._C._register_py_class_for_device(device, cls)


is_multithreading_enabled = torch._C._is_multithreading_enabled
torch._C._add_docstr(
    is_multithreading_enabled, "Returns True if multithreading is currently enabled."
)

is_view_replay_enabled = torch._C._is_view_replay_enabled
torch._C._add_docstr(
    is_view_replay_enabled, "Returns True if view-replay is currently enabled."
)
>>>>>>> c379d628
<|MERGE_RESOLUTION|>--- conflicted
+++ resolved
@@ -6,34 +6,39 @@
 As of now, we only support autograd for floating point :class:`Tensor` types (
 half, float, double and bfloat16) and complex :class:`Tensor` types (cfloat, cdouble).
 """
+import warnings
+from typing import Any, Callable, cast, List, Optional, Sequence, Tuple, Union
+
 import torch
-import warnings
-
-from torch.types import _TensorOrTensors, _size
-from typing import Any, Callable, List, Optional, Sequence, Tuple, Union, cast
+
+from torch.types import _size, _TensorOrTensors
+from .. import _vmap_internals
+from ..overrides import handle_torch_function, has_torch_function, is_tensor_like
+from . import forward_ad, functional, graph
+from .anomaly_mode import detect_anomaly, set_detect_anomaly
+from .function import Function, NestedIOFunction
+from .grad_mode import (
+    _force_original_view_tracking,
+    _unsafe_preserve_version_counter,
+    enable_grad,
+    inference_mode,
+    no_grad,
+    set_grad_enabled,
+    set_multithreading_enabled,
+)
+from .gradcheck import gradcheck, gradgradcheck
 
 from .variable import Variable
-from .function import Function, NestedIOFunction
-from .gradcheck import gradcheck, gradgradcheck
-from .grad_mode import (
-    no_grad, enable_grad, set_grad_enabled, inference_mode, set_multithreading_enabled, _force_original_view_tracking,
-    _unsafe_preserve_version_counter
-)
-from .anomaly_mode import detect_anomaly, set_detect_anomaly
-from ..overrides import has_torch_function, handle_torch_function, is_tensor_like
-from . import functional
-from . import forward_ad
-from . import graph
-from .. import _vmap_internals
-
-__all__ = ['Variable', 'Function', 'backward', 'grad_mode']
+
+__all__ = ["Variable", "Function", "backward", "grad_mode"]
 
 _OptionalTensor = Optional[torch.Tensor]
 _ShapeorNestedShape = Union[_size, Sequence[_size], torch.Tensor]
 
 
-def _calculate_shape(output: torch.Tensor, grad: torch.Tensor,
-                     is_grads_batched: bool) -> Tuple[_ShapeorNestedShape, _ShapeorNestedShape]:
+def _calculate_shape(
+    output: torch.Tensor, grad: torch.Tensor, is_grads_batched: bool
+) -> Tuple[_ShapeorNestedShape, _ShapeorNestedShape]:
     # is_same_size ensures that both tensors are either nested or non nested
     if output.is_nested:
         if is_grads_batched:
@@ -47,63 +52,97 @@
     reg_grad_shape = grad.shape if not is_grads_batched else grad.shape[1:]
     return reg_out_shape, reg_grad_shape
 
-def _make_grads(outputs: Sequence[torch.Tensor], grads: Sequence[_OptionalTensor],
-                is_grads_batched: bool) -> Tuple[_OptionalTensor, ...]:
+
+def _make_grads(
+    outputs: Sequence[torch.Tensor],
+    grads: Sequence[_OptionalTensor],
+    is_grads_batched: bool,
+) -> Tuple[_OptionalTensor, ...]:
     new_grads: List[_OptionalTensor] = []
     for out, grad in zip(outputs, grads):
         if isinstance(grad, torch.Tensor):
             first_grad = grad if not is_grads_batched else grad[0]
             if not torch.is_same_size(out, first_grad):
-                out_shape, grad_shape = _calculate_shape(out, first_grad, is_grads_batched)
+                out_shape, grad_shape = _calculate_shape(
+                    out, first_grad, is_grads_batched
+                )
                 if is_grads_batched:
-                    raise RuntimeError("If `is_grads_batched=True`, we interpret the first "
-                                       "dimension of each grad_output as the batch dimension. "
-                                       "The sizes of the remaining dimensions are expected to match "
-                                       "the shape of corresponding output, but a mismatch "
-                                       "was detected: grad_output["
-                                       + str(grads.index(grad)) + "] has a shape of "
-                                       + str(grad_shape) + " and output["
-                                       + str(outputs.index(out)) + "] has a shape of "
-                                       + str(out_shape) + ". "
-                                       "If you only want some tensors in `grad_output` to be considered "
-                                       "batched, consider using vmap.")
+                    raise RuntimeError(
+                        "If `is_grads_batched=True`, we interpret the first "
+                        "dimension of each grad_output as the batch dimension. "
+                        "The sizes of the remaining dimensions are expected to match "
+                        "the shape of corresponding output, but a mismatch "
+                        "was detected: grad_output["
+                        + str(grads.index(grad))
+                        + "] has a shape of "
+                        + str(grad_shape)
+                        + " and output["
+                        + str(outputs.index(out))
+                        + "] has a shape of "
+                        + str(out_shape)
+                        + ". "
+                        "If you only want some tensors in `grad_output` to be considered "
+                        "batched, consider using vmap."
+                    )
                 else:
-                    raise RuntimeError("Mismatch in shape: grad_output["
-                                       + str(grads.index(grad)) + "] has a shape of "
-                                       + str(grad_shape) + " and output["
-                                       + str(outputs.index(out)) + "] has a shape of "
-                                       + str(out_shape) + ".")
+                    raise RuntimeError(
+                        "Mismatch in shape: grad_output["
+                        + str(grads.index(grad))
+                        + "] has a shape of "
+                        + str(grad_shape)
+                        + " and output["
+                        + str(outputs.index(out))
+                        + "] has a shape of "
+                        + str(out_shape)
+                        + "."
+                    )
             if out.dtype.is_complex != grad.dtype.is_complex:
-                raise RuntimeError("For complex Tensors, both grad_output and output"
-                                   " are required to have the same dtype."
-                                   " Mismatch in dtype: grad_output["
-                                   + str(grads.index(grad)) + "] has a dtype of "
-                                   + str(grad.dtype) + " and output["
-                                   + str(outputs.index(out)) + "] has a dtype of "
-                                   + str(out.dtype) + ".")
+                raise RuntimeError(
+                    "For complex Tensors, both grad_output and output"
+                    " are required to have the same dtype."
+                    " Mismatch in dtype: grad_output["
+                    + str(grads.index(grad))
+                    + "] has a dtype of "
+                    + str(grad.dtype)
+                    + " and output["
+                    + str(outputs.index(out))
+                    + "] has a dtype of "
+                    + str(out.dtype)
+                    + "."
+                )
             new_grads.append(grad)
         elif grad is None:
             if out.requires_grad:
                 if out.numel() != 1:
-                    raise RuntimeError("grad can be implicitly created only for scalar outputs")
+                    raise RuntimeError(
+                        "grad can be implicitly created only for scalar outputs"
+                    )
                 if not out.dtype.is_floating_point:
-                    msg = ("grad can be implicitly created only for real scalar outputs"
-                           f" but got {out.dtype}")
+                    msg = (
+                        "grad can be implicitly created only for real scalar outputs"
+                        f" but got {out.dtype}"
+                    )
                     raise RuntimeError(msg)
-                new_grads.append(torch.ones_like(out, memory_format=torch.preserve_format))
+                new_grads.append(
+                    torch.ones_like(out, memory_format=torch.preserve_format)
+                )
             else:
                 new_grads.append(None)
         else:
-            raise TypeError("gradients can be either Tensors or None, but got " +
-                            type(grad).__name__)
+            raise TypeError(
+                "gradients can be either Tensors or None, but got "
+                + type(grad).__name__
+            )
     return tuple(new_grads)
 
 
-def _tensor_or_tensors_to_tuple(tensors: Optional[_TensorOrTensors], length: int) -> Tuple[_OptionalTensor, ...]:
+def _tensor_or_tensors_to_tuple(
+    tensors: Optional[_TensorOrTensors], length: int
+) -> Tuple[_OptionalTensor, ...]:
     if tensors is None:
-        return (None, ) * length
+        return (None,) * length
     if isinstance(tensors, torch.Tensor):
-        return (tensors, )
+        return (tensors,)
     return tuple(tensors)
 
 
@@ -176,22 +215,30 @@
         raise RuntimeError(
             "backward() called inside a functorch transform. This is not "
             "supported, please use functorch.grad or functorch.vjp instead "
-            "or call backward() outside of functorch transforms.")
+            "or call backward() outside of functorch transforms."
+        )
 
     if grad_variables is not None:
         warnings.warn("'grad_variables' is deprecated. Use 'grad_tensors' instead.")
         if grad_tensors is None:
             grad_tensors = grad_variables
         else:
-            raise RuntimeError("'grad_tensors' and 'grad_variables' (deprecated) "
-                               "arguments both passed to backward(). Please only "
-                               "use 'grad_tensors'.")
+            raise RuntimeError(
+                "'grad_tensors' and 'grad_variables' (deprecated) "
+                "arguments both passed to backward(). Please only "
+                "use 'grad_tensors'."
+            )
     if inputs is not None and len(inputs) == 0:
         raise RuntimeError("'inputs' argument to backward() cannot be empty.")
 
     tensors = (tensors,) if isinstance(tensors, torch.Tensor) else tuple(tensors)
-    inputs = (inputs,) if isinstance(inputs, torch.Tensor) else \
-        tuple(inputs) if inputs is not None else tuple()
+    inputs = (
+        (inputs,)
+        if isinstance(inputs, torch.Tensor)
+        else tuple(inputs)
+        if inputs is not None
+        else tuple()
+    )
 
     grad_tensors_ = _tensor_or_tensors_to_tuple(grad_tensors, len(tensors))
     grad_tensors_ = _make_grads(tensors, grad_tensors_, is_grads_batched=False)
@@ -202,8 +249,15 @@
     # some Python versions print out the first line of a multi-line function
     # calls in the traceback and some print out the last line
     Variable._execution_engine.run_backward(  # Calls into the C++ engine to run the backward pass
-        tensors, grad_tensors_, retain_graph, create_graph, inputs,
-        allow_unreachable=True, accumulate_grad=True)  # Calls into the C++ engine to run the backward pass
+        tensors,
+        grad_tensors_,
+        retain_graph,
+        create_graph,
+        inputs,
+        allow_unreachable=True,
+        accumulate_grad=True,
+    )  # Calls into the C++ engine to run the backward pass
+
 
 def grad(
     outputs: _TensorOrTensors,
@@ -273,12 +327,19 @@
 
     """
     if materialize_grads and allow_unused is False:
-        raise ValueError("Expected allow_unused to be True or not passed when materialize_grads=True, "
-                         "but got: allow_unused=False.")
+        raise ValueError(
+            "Expected allow_unused to be True or not passed when materialize_grads=True, "
+            "but got: allow_unused=False."
+        )
     if allow_unused is None:
         allow_unused = materialize_grads
-    t_outputs = cast(Tuple[torch.Tensor, ...], (outputs,) if is_tensor_like(outputs) else tuple(outputs))
-    t_inputs = cast(Tuple[torch.Tensor, ...], (inputs,) if is_tensor_like(inputs) else tuple(inputs))
+    t_outputs = cast(
+        Tuple[torch.Tensor, ...],
+        (outputs,) if is_tensor_like(outputs) else tuple(outputs),
+    )
+    t_inputs = cast(
+        Tuple[torch.Tensor, ...], (inputs,) if is_tensor_like(inputs) else tuple(inputs)
+    )
     overridable_args = t_outputs + t_inputs
     if has_torch_function(overridable_args):
         return handle_torch_function(
@@ -296,12 +357,16 @@
         )
 
     if not only_inputs:
-        warnings.warn("only_inputs argument is deprecated and is ignored now "
-                      "(defaults to True). To accumulate gradient for other "
-                      "parts of the graph, please use torch.autograd.backward.")
+        warnings.warn(
+            "only_inputs argument is deprecated and is ignored now "
+            "(defaults to True). To accumulate gradient for other "
+            "parts of the graph, please use torch.autograd.backward."
+        )
 
     grad_outputs_ = _tensor_or_tensors_to_tuple(grad_outputs, len(t_outputs))
-    grad_outputs_ = _make_grads(t_outputs, grad_outputs_, is_grads_batched=is_grads_batched)
+    grad_outputs_ = _make_grads(
+        t_outputs, grad_outputs_, is_grads_batched=is_grads_batched
+    )
 
     if retain_graph is None:
         retain_graph = create_graph
@@ -310,18 +375,38 @@
     # some Python versions print out the first line of multi-line function
     # calls in the traceback and some print out the last line
     if is_grads_batched:
+
         def vjp(gO):
             return Variable._execution_engine.run_backward(  # Calls into the C++ engine to run the backward pass
-                t_outputs, gO, retain_graph, create_graph, t_inputs,
-                allow_unused, accumulate_grad=False)  # Calls into the C++ engine to run the backward pass
-        result = _vmap_internals._vmap(vjp, 0, 0, allow_none_pass_through=True)(grad_outputs_)
+                t_outputs,
+                gO,
+                retain_graph,
+                create_graph,
+                t_inputs,
+                allow_unused,
+                accumulate_grad=False,
+            )  # Calls into the C++ engine to run the backward pass
+
+        result = _vmap_internals._vmap(vjp, 0, 0, allow_none_pass_through=True)(
+            grad_outputs_
+        )
     else:
         result = Variable._execution_engine.run_backward(  # Calls into the C++ engine to run the backward pass
-            t_outputs, grad_outputs_, retain_graph, create_graph, t_inputs,
-            allow_unused, accumulate_grad=False)  # Calls into the C++ engine to run the backward pass
+            t_outputs,
+            grad_outputs_,
+            retain_graph,
+            create_graph,
+            t_inputs,
+            allow_unused,
+            accumulate_grad=False,
+        )  # Calls into the C++ engine to run the backward pass
     if materialize_grads:
-        result = tuple(output if output is not None else torch.zeros_like(input, requires_grad=True)
-                       for (output, input) in zip(result, t_inputs))
+        result = tuple(
+            output
+            if output is not None
+            else torch.zeros_like(input, requires_grad=True)
+            for (output, input) in zip(result, t_inputs)
+        )
     return result
 
 
@@ -343,7 +428,10 @@
 
 
 def variable(*args, **kwargs):
-    raise RuntimeError("torch.autograd.variable(...) is deprecated, use torch.tensor(...) instead")
+    raise RuntimeError(
+        "torch.autograd.variable(...) is deprecated, use torch.tensor(...) instead"
+    )
+
 
 # Monkey patching variable.Variable to fix FX codegen. FX generates a call by roughly doing
 # f"{fn.__module__}.{fn.__name__}(...). This yields torch.autograd.variable.Variable(...) in the
@@ -362,6 +450,7 @@
     _enable_profiler,
     _enable_profiler_legacy,
     _enable_record_function,
+    _get_sequence_nr,
     _kineto_step,
     _KinetoEvent,
     _pop_saved_tensors_default_hooks,
@@ -383,12 +472,10 @@
 
 from . import profiler
 
+
 def _register_py_tensor_class_for_device(device, cls):
     if not isinstance(cls, type):
         raise RuntimeError("cls isn't a typeinfo object")
-<<<<<<< HEAD
-    torch._C._register_py_class_for_device(device, cls)
-=======
     torch._C._register_py_class_for_device(device, cls)
 
 
@@ -400,5 +487,4 @@
 is_view_replay_enabled = torch._C._is_view_replay_enabled
 torch._C._add_docstr(
     is_view_replay_enabled, "Returns True if view-replay is currently enabled."
-)
->>>>>>> c379d628
+)