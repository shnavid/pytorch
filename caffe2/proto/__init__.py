--- conflicted
+++ resolved
@@ -15,11 +15,7 @@
     from caffe2.proto import caffe2_pb2, metanet_pb2, torch_pb2
 except ImportError:
     warnings.warn('Caffe2 support is not enabled in this PyTorch build. '
-<<<<<<< HEAD
-                  'Please enable Caffe2 by building PyTorch from source with `BUILD_CAFFE2=1` flag.', stacklevel=2)
-=======
-                  'Please enable Caffe2 by building PyTorch from source with `BUILD_CAFFE2=1` flag.', stacklevel=TO_BE_DETERMINED)
->>>>>>> fff02e67
+                  'Please enable Caffe2 by building PyTorch from source with `BUILD_CAFFE2=1` flag.', stacklevel=1)
     raise
 
 try:
